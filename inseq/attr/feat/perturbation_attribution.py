import logging
from typing import Any, Dict

from captum.attr import Occlusion

from ...data import (
    CoarseFeatureAttributionStepOutput,
    GranularFeatureAttributionStepOutput,
    MultiDimensionalFeatureAttributionStepOutput,
)
from ...utils import Registry
from .attribution_utils import get_source_target_attributions
from .gradient_attribution import FeatureAttribution
from .ops import Lime, ValueZeroing

logger = logging.getLogger(__name__)


class PerturbationAttributionRegistry(FeatureAttribution, Registry):
    """Perturbation-based attribution method registry."""

    pass


class OcclusionAttribution(PerturbationAttributionRegistry):
    """Occlusion-based attribution method.
    Reference implementation:
    `https://captum.ai/api/occlusion.html <https://captum.ai/api/occlusion.html>`__.

    Usage in other implementations:
    `niuzaisheng/AttExplainer <https://github.com/niuzaisheng/AttExplainer/blob/main/baseline_methods/\
    explain_baseline_captum.py>`__
    `andrewPoulton/explainable-asag <https://github.com/andrewPoulton/explainable-asag/blob/main/explanation.py>`__
    `copenlu/xai-benchmark <https://github.com/copenlu/xai-benchmark/blob/master/saliency_gen/\
    interpret_grads_occ.py>`__
    `DFKI-NLP/thermostat <https://github.com/DFKI-NLP/thermostat/blob/main/src/thermostat/explainers/occlusion.py>`__
    """

    method_name = "occlusion"

    def __init__(self, attribution_model):
        super().__init__(attribution_model)
        self.use_baselines = True
        self.method = Occlusion(self.attribution_model)

    def attribute_step(
        self,
        attribute_fn_main_args: Dict[str, Any],
        attribution_args: Dict[str, Any] = {},
    ) -> CoarseFeatureAttributionStepOutput:
        r"""Sliding window shapes is defined as a tuple.
        First entry is between 1 and length of input.
        Second entry is given by the embedding dimension of the underlying model.
        If not explicitly given via attribution_args, the default is (1, embedding_dim).
        """
        if "sliding_window_shapes" not in attribution_args:
            embedding_layer = self.attribution_model.get_embedding_layer()
            attribution_args["sliding_window_shapes"] = tuple(
                (1, embedding_layer.embedding_dim) for _ in range(len(attribute_fn_main_args["inputs"]))
            )
            if len(attribution_args["sliding_window_shapes"]) == 1:
                attribution_args["sliding_window_shapes"] = attribution_args["sliding_window_shapes"][0]

        attr = self.method.attribute(**attribute_fn_main_args, **attribution_args)
        source_attributions, target_attributions = get_source_target_attributions(
            attr, self.attribution_model.is_encoder_decoder
        )

        # Make sure that the computed attributions are the same for every "embedding slice"
        attr = source_attributions if source_attributions is not None else target_attributions
        embedding_attributions = [attr[:, :, i].tolist()[0] for i in range(attr.shape[2])]
        assert all(x == embedding_attributions[0] for x in embedding_attributions)

        # Access the first embedding slice, provided it's the same result as the other slices
        if source_attributions is not None:
            source_attributions = source_attributions[:, :, 0].abs()
        if target_attributions is not None:
            target_attributions = target_attributions[:, :, 0].abs()

        return CoarseFeatureAttributionStepOutput(
            source_attributions=source_attributions,
            target_attributions=target_attributions,
        )


class LimeAttribution(PerturbationAttributionRegistry):
    """LIME-based attribution method.
    Reference implementations:
    `https://captum.ai/api/lime.html <https://captum.ai/api/lime.html>`__.
    `https://github.com/DFKI-NLP/thermostat/ <https://github.com/DFKI-NLP/thermostat/>`__.
    `https://github.com/copenlu/ALPS_2021 <https://github.com/copenlu/ALPS_2021>`__.

    The main part of the code is in Lime of ops/lime.py.
    """

    method_name = "lime"

    def __init__(self, attribution_model, **kwargs):
        super().__init__(attribution_model)
        self.method = Lime(attribution_model=self.attribution_model, **kwargs)

    def attribute_step(
        self,
        attribute_fn_main_args: Dict[str, Any],
        attribution_args: Dict[str, Any] = {},
    ) -> GranularFeatureAttributionStepOutput:
        if len(attribute_fn_main_args["inputs"]) > 1:
            # Captum's `_evaluate_batch` function for LIME does not account for multiple inputs when encoder-decoder
            # models and attribute_target=True are used. The model output is of length two and if the inputs are either
            # of length one (list containing a tuple) or of length two (tuple unpacked from the list), an error is
            # raised. A workaround will be added soon.
            raise NotImplementedError(
                "LIME attribution with attribute_target=True currently not supported for encoder-decoder models."
            )
<<<<<<< HEAD
        super().attribute_step(attribute_fn_main_args, attribution_args)


class ValueZeroingAttribution(PerturbationAttributionRegistry):
    """Value Zeroing attribution method."""

    method_name = "value_zeroing"

    def __init__(self, attribution_model, **kwargs):
        super().__init__(attribution_model, hook_to_model=False)
        # Hidden states will be passed to the attribute_step method
        self.use_hidden_states = True
        # Does not rely on predicted output (i.e. decoding strategy agnostic)
        self.use_predicted_target = False
        # Uses model configuration to access attention module and value vector variable
        self.use_model_config = True
        self.method = ValueZeroing(attribution_model)
        self.hook(**kwargs)

    def attribute_step(
        self,
        attribute_fn_main_args: Dict[str, Any],
        attribution_args: Dict[str, Any] = {},
    ) -> MultiDimensionalFeatureAttributionStepOutput:
        attr = self.method.attribute(**attribute_fn_main_args, **attribution_args)
        source_attributions, target_attributions = get_source_target_attributions(
            attr, self.attribution_model.is_encoder_decoder
        )
        return MultiDimensionalFeatureAttributionStepOutput(
            source_attributions=source_attributions,
            target_attributions=target_attributions,
            _num_dimensions=1,  # num_layers
=======
        out = super().attribute_step(attribute_fn_main_args, attribution_args)
        return GranularFeatureAttributionStepOutput(
            source_attributions=out.source_attributions,
            target_attributions=out.target_attributions,
            sequence_scores=out.sequence_scores,
>>>>>>> de203611
        )<|MERGE_RESOLUTION|>--- conflicted
+++ resolved
@@ -112,8 +112,12 @@
             raise NotImplementedError(
                 "LIME attribution with attribute_target=True currently not supported for encoder-decoder models."
             )
-<<<<<<< HEAD
-        super().attribute_step(attribute_fn_main_args, attribution_args)
+        out = super().attribute_step(attribute_fn_main_args, attribution_args)
+        return GranularFeatureAttributionStepOutput(
+            source_attributions=out.source_attributions,
+            target_attributions=out.target_attributions,
+            sequence_scores=out.sequence_scores,
+        )
 
 
 class ValueZeroingAttribution(PerturbationAttributionRegistry):
@@ -145,11 +149,4 @@
             source_attributions=source_attributions,
             target_attributions=target_attributions,
             _num_dimensions=1,  # num_layers
-=======
-        out = super().attribute_step(attribute_fn_main_args, attribution_args)
-        return GranularFeatureAttributionStepOutput(
-            source_attributions=out.source_attributions,
-            target_attributions=out.target_attributions,
-            sequence_scores=out.sequence_scores,
->>>>>>> de203611
         )