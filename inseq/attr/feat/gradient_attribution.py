# Copyright 2021 The Inseq Team. All rights reserved.
#
# Licensed under the Apache License, Version 2.0 (the "License");
# you may not use this file except in compliance with the License.
# You may obtain a copy of the License at
#
#     http://www.apache.org/licenses/LICENSE-2.0
#
# Unless required by applicable law or agreed to in writing, software
# distributed under the License is distributed on an "AS IS" BASIS,
# WITHOUT WARRANTIES OR CONDITIONS OF ANY KIND, either express or implied.
# See the License for the specific language governing permissions and
# limitations under the License.
""" Gradient-based feature attribution methods. """

from typing import Any, Callable, Dict, Optional

import logging

from captum.attr import (
    DeepLift,
    InputXGradient,
    IntegratedGradients,
    LayerDeepLift,
    LayerGradientXActivation,
    LayerIntegratedGradients,
    Saliency,
)

from ...data import EncoderDecoderBatch, GradientFeatureAttributionStepOutput
from ...utils import Registry, extract_signature_args, rgetattr
from ...utils.typing import SingleScorePerStepTensor, TargetIdsTensor
from ..attribution_decorators import set_hook, unset_hook
from .attribution_utils import get_source_target_attributions
from .feature_attribution import FeatureAttribution
from .ops import DiscretetizedIntegratedGradients


logger = logging.getLogger(__name__)


class GradientAttribution(FeatureAttribution, Registry):
    r"""Gradient-based attribution method registry."""

    @set_hook
    def hook(self, **kwargs):
        r"""
        Hooks the attribution method to the model by replacing normal :obj:`nn.Embedding`
        with Captum's `InterpretableEmbeddingBase <https://captum.ai/api/utilities.html#captum.attr.InterpretableEmbeddingBase>`__.
        """  # noqa: E501
        if self.is_layer_attribution:
            self.target_layer = kwargs.pop("target_layer", self.attribution_model.get_embedding_layer())
            logger.debug(f"target_layer={self.target_layer}")
            if isinstance(self.target_layer, str):
                self.target_layer = rgetattr(self.attribution_model.model, self.target_layer)
        if not self.is_layer_attribution:
            self.attribution_model.configure_interpretable_embeddings()

    @unset_hook
    def unhook(self, **kwargs):
        r"""
        Unhook the attribution method by restoring the model's original embeddings.
        """
        if self.is_layer_attribution:
            self.target_layer = None
        else:
            self.attribution_model.remove_interpretable_embeddings()

    def attribute_step(
        self,
        attribute_fn_main_args: Dict[str, Any],
        attribution_args: Dict[str, Any] = {},
    ) -> GradientFeatureAttributionStepOutput:
        r"""
        Performs a single attribution step for the specified attribution arguments.

        Args:
            attribute_fn_main_args (:obj:`dict`): Main arguments used for the attribution method. These are built from
                model inputs at the current step of the feature attribution process.
            attribution_args (:obj:`dict`, `optional`): Additional arguments to pass to the attribution method.
                These can be specified by the user while calling the top level `attribute` methods. Defaults to {}.

        Returns:
            :class:`~inseq.data.GradientFeatureAttributionStepOutput`: A dataclass containing a tensor of source
                attributions of size `(batch_size, source_length)`, possibly a tensor of target attributions of size
                `(batch_size, prefix length) if attribute_target=True and possibly a tensor of deltas of size
                `(batch_size)` if the attribution step supports deltas and they are requested. At this point the batch
                information is empty, and will later be filled by the enrich_step_output function.
        """
        attr = self.method.attribute(**attribute_fn_main_args, **attribution_args)
        deltas = None
        if (
            attribution_args.get("return_convergence_delta", False)
            and hasattr(self.method, "has_convergence_delta")
            and self.method.has_convergence_delta()
        ):
<<<<<<< HEAD
            attr, delta = attr
        logger.debug(
            f"attributions prenorm: {pretty_tensor(attr)}, summed: {pretty_tensor(attr.sum(dim=-1).squeeze(0))}\n"
        )
        attr = sum_normalize(attr, dim_sum=-1)
        logger.debug(f"attributions: {pretty_tensor(attr)}\n" + "-" * 30)
        return (attr, delta) if delta is not None else attr
=======
            attr, deltas = attr
        source_attributions, target_attributions = get_source_target_attributions(
            attr, self.attribution_model.is_encoder_decoder
        )
        return GradientFeatureAttributionStepOutput(
            source_attributions=source_attributions,
            target_attributions=target_attributions,
            step_scores={"deltas": deltas} if deltas is not None else {},
        )
>>>>>>> 8649606e


class DeepLiftAttribution(GradientAttribution):
    """DeepLIFT attribution method.

    Reference implementation:
    `https://captum.ai/api/deep_lift.html <https://captum.ai/api/deep_lift.html>`__.
    """

    method_name = "deeplift"

    def __init__(self, attribution_model, multiply_by_inputs: bool = True, **kwargs):
        super().__init__(attribution_model)
        self.method = DeepLift(self.attribution_model, multiply_by_inputs)
        self.use_baseline = True


class DiscretizedIntegratedGradientsAttribution(GradientAttribution):
    """Discretized Integrated Gradients attribution method

    Reference: https://arxiv.org/abs/2108.13654

    Original implementation: https://github.com/INK-USC/DIG
    """

    method_name = "discretized_integrated_gradients"

    def __init__(self, attribution_model, multiply_by_inputs: bool = True, **kwargs):
        super().__init__(attribution_model, hook_to_model=False)
<<<<<<< HEAD
        multiply_by_inputs = kwargs.pop("multiply_by_inputs", False)
=======
>>>>>>> 8649606e
        self.attribution_model = attribution_model
        self.method = DiscretetizedIntegratedGradients(
            self.attribution_model,
            multiply_by_inputs,
        )
        self.hook(**kwargs)

    @set_hook
    def hook(self, **kwargs):
        load_kwargs, other_kwargs = extract_signature_args(
            kwargs,
            self.method.load_monotonic_path_builder,
            return_remaining=True,
        )
        self.method.load_monotonic_path_builder(
            self.attribution_model.model_name,
            vocabulary_embeddings=self.attribution_model.vocabulary_embeddings.detach(),
            special_tokens=self.attribution_model.special_tokens_ids,
            embedding_scaling=self.attribution_model.embed_scale,
            **load_kwargs,
        )
        super().hook(**other_kwargs)

    def format_attribute_args(
        self,
        batch: EncoderDecoderBatch,
        target_ids: TargetIdsTensor,
        attributed_fn: Callable[..., SingleScorePerStepTensor],
        attribute_target: bool = False,
        attributed_fn_args: Dict[str, Any] = {},
        n_steps: Optional[int] = None,
        strategy: Optional[str] = None,
    ) -> Dict[str, Any]:
        attribute_fn_args = super().format_attribute_args(
            batch=batch,
            target_ids=target_ids,
            attributed_fn=attributed_fn,
            attribute_target=attribute_target,
            attributed_fn_args=attributed_fn_args,
        )
        attribute_fn_args["inputs"] = (
            self.method.path_builder.scale_inputs(
                batch.sources.input_ids,
                batch.sources.baseline_ids,
                n_steps=n_steps,
                scale_strategy=strategy,
            ),
        )
        if attribute_target:
            attribute_fn_args["inputs"] += (
                self.method.path_builder.scale_inputs(
                    batch.targets.input_ids,
                    batch.targets.baseline_ids,
                    n_steps=n_steps,
                    scale_strategy=strategy,
                ),
            )
        return attribute_fn_args


class IntegratedGradientsAttribution(GradientAttribution):
    """Integrated Gradients attribution method.

    Reference implementation:
    `https://captum.ai/api/integrated_gradients.html <https://captum.ai/api/integrated_gradients.html>`__.
    """

    method_name = "integrated_gradients"

    def __init__(self, attribution_model, multiply_by_inputs: bool = True, **kwargs):
        super().__init__(attribution_model)
        self.method = IntegratedGradients(self.attribution_model, multiply_by_inputs)
        self.use_baseline = True


class InputXGradientAttribution(GradientAttribution):
    """Input x Gradient attribution method.

    Reference implementation:
    `https://captum.ai/api/input_x_gradient.html <https://captum.ai/api/input_x_gradient.html>`__.
    """

    method_name = "input_x_gradient"

    def __init__(self, attribution_model):
        super().__init__(attribution_model)
        self.method = InputXGradient(self.attribution_model)


class SaliencyAttribution(GradientAttribution):
    """Saliency attribution method.

    Reference implementation:
    `https://captum.ai/api/saliency.html <https://captum.ai/api/saliency.html>`__.
    """

    method_name = "saliency"

    def __init__(self, attribution_model):
        super().__init__(attribution_model)
        self.method = Saliency(self.attribution_model)


# Layer methods


class LayerIntegratedGradientsAttribution(GradientAttribution):
    """Layer Integrated Gradients attribution method.

    Reference implementation:
    `https://captum.ai/api/layer.html#layer-integrated-gradients <https://captum.ai/api/layer.html#layer-integrated-gradients>`__.
    """  # noqa E501

    method_name = "layer_integrated_gradients"

    def __init__(self, attribution_model, multiply_by_inputs: bool = True, **kwargs):
        super().__init__(attribution_model, hook_to_model=False)
        self.is_layer_attribution = True
        self.use_baseline = True
        self.hook(**kwargs)
        self.method = LayerIntegratedGradients(
            self.attribution_model,
            self.target_layer,
            multiply_by_inputs=multiply_by_inputs,
        )


class LayerGradientXActivationAttribution(GradientAttribution):
    """Layer Integrated Gradients attribution method.

    Reference implementation:
    `https://captum.ai/api/layer.html#layer-integrated-gradients <https://captum.ai/api/layer.html#layer-integrated-gradients>`__.
    """  # noqa E501

    method_name = "layer_gradient_x_activation"

    def __init__(self, attribution_model, multiply_by_inputs: bool = True, **kwargs):
        super().__init__(attribution_model, hook_to_model=False)
        self.is_layer_attribution = True
        self.use_baseline = False
        self.hook(**kwargs)
        self.method = LayerGradientXActivation(
            self.attribution_model,
            self.target_layer,
            multiply_by_inputs=multiply_by_inputs,
        )


class LayerDeepLiftAttribution(GradientAttribution):
    """Layer DeepLIFT attribution method.

    Reference implementation:
    `https://captum.ai/api/layer.html#layer-deeplift <https://captum.ai/api/layer.html#layer-deeplift>`__.
    """  # noqa E501

    method_name = "layer_deeplift"

    def __init__(self, attribution_model, multiply_by_inputs: bool = True, **kwargs):
        super().__init__(attribution_model, hook_to_model=False)
        self.is_layer_attribution = True
        self.use_baseline = True
        self.hook(**kwargs)
        self.method = LayerDeepLift(
            self.attribution_model,
            self.target_layer,
            multiply_by_inputs=multiply_by_inputs,
        )<|MERGE_RESOLUTION|>--- conflicted
+++ resolved
@@ -94,15 +94,6 @@
             and hasattr(self.method, "has_convergence_delta")
             and self.method.has_convergence_delta()
         ):
-<<<<<<< HEAD
-            attr, delta = attr
-        logger.debug(
-            f"attributions prenorm: {pretty_tensor(attr)}, summed: {pretty_tensor(attr.sum(dim=-1).squeeze(0))}\n"
-        )
-        attr = sum_normalize(attr, dim_sum=-1)
-        logger.debug(f"attributions: {pretty_tensor(attr)}\n" + "-" * 30)
-        return (attr, delta) if delta is not None else attr
-=======
             attr, deltas = attr
         source_attributions, target_attributions = get_source_target_attributions(
             attr, self.attribution_model.is_encoder_decoder
@@ -112,7 +103,6 @@
             target_attributions=target_attributions,
             step_scores={"deltas": deltas} if deltas is not None else {},
         )
->>>>>>> 8649606e
 
 
 class DeepLiftAttribution(GradientAttribution):
@@ -142,10 +132,6 @@
 
     def __init__(self, attribution_model, multiply_by_inputs: bool = True, **kwargs):
         super().__init__(attribution_model, hook_to_model=False)
-<<<<<<< HEAD
-        multiply_by_inputs = kwargs.pop("multiply_by_inputs", False)
-=======
->>>>>>> 8649606e
         self.attribution_model = attribution_model
         self.method = DiscretetizedIntegratedGradients(
             self.attribution_model,
