--- conflicted
+++ resolved
@@ -7,12 +7,7 @@
 __all__ = [
     "DiscretetizedIntegratedGradients",
     "MonotonicPathBuilder",
-    "AttentionWeights",
-<<<<<<< HEAD
     "ValueZeroing",
     "Lime",
     "rollout_fn",
-=======
-    "Lime",
->>>>>>> 26d37791
 ]