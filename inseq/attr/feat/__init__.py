--- conflicted
+++ resolved
@@ -12,14 +12,11 @@
     LayerIntegratedGradientsAttribution,
     SaliencyAttribution,
 )
-<<<<<<< HEAD
 from .internals_attribution import AttentionWeightsAttribution, InternalsAttributionRegistry
-=======
 from .perturbation_attribution import (
     LimeAttribution,
     OcclusionAttribution,
 )
->>>>>>> 8d1f6029
 
 __all__ = [
     "FeatureAttribution",
@@ -36,13 +33,8 @@
     "LayerIntegratedGradientsAttribution",
     "LayerGradientXActivationAttribution",
     "LayerDeepLiftAttribution",
-<<<<<<< HEAD
     "InternalsAttributionRegistry",
     "AttentionWeightsAttribution",
-=======
-    "AttentionAttributionRegistry",
-    "AttentionAttribution",
     "OcclusionAttribution",
     "LimeAttribution",
->>>>>>> 8d1f6029
 ]