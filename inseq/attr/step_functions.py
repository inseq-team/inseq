import logging
from inspect import getfullargspec
from typing import TYPE_CHECKING, Dict, List, Optional, Protocol, Union

import torch
from torch.nn.functional import kl_div, log_softmax
from transformers import AutoModelForCausalLM, AutoModelForSeq2SeqLM
from transformers.modeling_outputs import ModelOutput

from ..data import DecoderOnlyBatch, FeatureAttributionInput, get_batch_from_inputs
from ..data.aggregation_functions import DEFAULT_ATTRIBUTION_AGGREGATE_DICT
from ..utils.typing import EmbeddingsTensor, IdsTensor, SingleScorePerStepTensor, TargetIdsTensor

if TYPE_CHECKING:
    from ..models import AttributionModel

logger = logging.getLogger(__name__)


class StepFunction(Protocol):
    def __call__(
        self,
        attribution_model: "AttributionModel",
        forward_output: ModelOutput,
        encoder_input_ids: IdsTensor,
        decoder_input_ids: IdsTensor,
        encoder_input_embeds: EmbeddingsTensor,
        decoder_input_embeds: EmbeddingsTensor,
        encoder_attention_mask: IdsTensor,
        decoder_attention_mask: IdsTensor,
        target_ids: TargetIdsTensor,
        **kwargs,
    ) -> SingleScorePerStepTensor:
        ...


def get_step_function_reserved_args() -> List[str]:
    return getfullargspec(StepFunction.__call__).args


def logit_fn(
    attribution_model: "AttributionModel", forward_output: ModelOutput, target_ids: TargetIdsTensor, **kwargs
) -> SingleScorePerStepTensor:
    """Compute the logit of the target_ids from the model's output logits."""
    logits = attribution_model.output2logits(forward_output)
    target_ids = target_ids.reshape(logits.shape[0], 1)
    return logits.gather(-1, target_ids).squeeze(-1)


def probability_fn(
    attribution_model: "AttributionModel", forward_output: ModelOutput, target_ids: TargetIdsTensor, **kwargs
) -> SingleScorePerStepTensor:
    """Compute the probabilty of target_ids from the model's output logits."""
    logits = attribution_model.output2logits(forward_output)
    target_ids = target_ids.reshape(logits.shape[0], 1)
    logits = logits.softmax(dim=-1)
    # Extracts the ith score from the softmax output over the vocabulary (dim -1 of the logits)
    # where i is the value of the corresponding index in target_ids.
    return logits.gather(-1, target_ids).squeeze(-1)


def entropy_fn(
    attribution_model: "AttributionModel", forward_output: ModelOutput, **kwargs
) -> SingleScorePerStepTensor:
    """Compute the entropy of the model's output distribution."""
    logits = attribution_model.output2logits(forward_output)
    out = torch.distributions.Categorical(logits=logits).entropy()
    if out.ndim > 1:
        out = out.squeeze(-1)
    return out


def crossentropy_fn(
    attribution_model: "AttributionModel", forward_output: ModelOutput, target_ids: TargetIdsTensor, **kwargs
) -> SingleScorePerStepTensor:
    """Compute the cross entropy between the target_ids and the logits.
    See: https://github.com/ZurichNLP/nmtscore/blob/master/src/nmtscore/models/m2m100.py#L99.
    """
    return -torch.log2(probability_fn(attribution_model, forward_output, target_ids))


def perplexity_fn(
    attribution_model: "AttributionModel", forward_output: ModelOutput, target_ids: TargetIdsTensor, **kwargs
) -> SingleScorePerStepTensor:
    """Compute perplexity of the target_ids from the logits.
    Perplexity is the weighted branching factor. If we have a perplexity of 100, it means that whenever the model is
    trying to guess the next word it is as confused as if it had to pick between 100 words.
    Reference: https://chiaracampagnola.io/2020/05/17/perplexity-in-language-models/.
    """
    return 2 ** crossentropy_fn(attribution_model, forward_output, target_ids)


def _get_contrast_output(
    attribution_model: "AttributionModel",
    encoder_input_ids: IdsTensor,
<<<<<<< HEAD
    decoder_input_ids: IdsTensor,
    encoder_attention_mask: IdsTensor,
    decoder_attention_mask: IdsTensor,
    encoder_input_embeds: EmbeddingsTensor,
    decoder_input_embeds: EmbeddingsTensor,
    contrast_target_prefixes: Optional[FeatureAttributionInput] = None,
    contrast_sources: Optional[FeatureAttributionInput] = None,
    **kwargs,
) -> ModelOutput:
    """Utility function to return the output of the model for given contrastive inputs.

    Args:
        contrast_sources (:obj:`str` or :obj:`list(str)`): Source text(s) used as contrastive inputs to compute
            target probabilities for encoder-decoder models. If not specified, the source text is assumed to match the
            original source text. Defaults to :obj:`None`.
        contrast_target_prefixes (:obj:`str` or :obj:`list(str)`): Target prefix(es) used as contrastive inputs to
            compute target probabilities. If not specified, no target prefix beyond previously generated tokens is
            assumed. Defaults to :obj:`None`.
    """
    if contrast_target_prefixes is not None:
        c_dec_in = attribution_model.encode(
            contrast_target_prefixes, as_targets=attribution_model.is_encoder_decoder, add_special_tokens=False
        )
        if attribution_model.is_encoder_decoder:
            # Remove the first token of the decoder input ids and attention mask if it's BOS
            if torch.all(torch.eq(decoder_input_ids[:, 0], attribution_model.bos_token_id)):
                decoder_input_ids = decoder_input_ids[:, 1:]
                decoder_attention_mask = decoder_attention_mask[:, 1:]
        c_dec_ids = torch.cat((c_dec_in.input_ids, decoder_input_ids), dim=1)
        c_dec_mask = torch.cat((c_dec_in.attention_mask, decoder_attention_mask), dim=1)
        c_dec_embeds = attribution_model.embed(c_dec_ids, as_targets=attribution_model.is_encoder_decoder)
    else:
        c_dec_ids = decoder_input_ids
        c_dec_mask = decoder_attention_mask
        c_dec_embeds = decoder_input_embeds
    if contrast_sources is not None:
        if not attribution_model.is_encoder_decoder:
            raise ValueError(
                "Contrastive source inputs can only be used with encoder-decoder models. "
                "Use `contrast_target_prefixes` to set a contrastive target prefix for decoder-only models."
            )
        c_enc_in = attribution_model.encode(contrast_sources)
        c_enc_ids = c_enc_in.input_ids
        c_enc_mask = c_enc_in.attention_mask
        c_enc_embeds = attribution_model.embed(c_enc_ids, as_targets=False)
    else:
        c_enc_ids = encoder_input_ids
        c_enc_mask = encoder_attention_mask
        c_enc_embeds = encoder_input_embeds
    c_batch = attribution_model.formatter.convert_args_to_batch(
        encoder_input_ids=c_enc_ids,
        decoder_input_ids=c_dec_ids,
        encoder_input_embeds=c_enc_embeds,
        decoder_input_embeds=c_dec_embeds,
        encoder_attention_mask=c_enc_mask,
        decoder_attention_mask=c_dec_mask,
    )
    return attribution_model.get_forward_output(c_batch, use_embeddings=attribution_model.is_encoder_decoder)


def contrast_prob_fn(
    attribution_model: "AttributionModel",
    encoder_input_ids: IdsTensor,
    decoder_input_ids: IdsTensor,
    encoder_attention_mask: IdsTensor,
    decoder_attention_mask: IdsTensor,
    encoder_input_embeds: EmbeddingsTensor,
    decoder_input_embeds: EmbeddingsTensor,
    target_ids: TargetIdsTensor,
    contrast_target_prefixes: Optional[FeatureAttributionInput] = None,
    contrast_sources: Optional[FeatureAttributionInput] = None,
    **kwargs,
) -> SingleScorePerStepTensor:
    """Compute the probability of target ids given contrastive inputs.

    Args:
        contrast_sources (:obj:`str` or :obj:`list(str)`): Source text(s) used as contrastive inputs to compute
            target probabilities for encoder-decoder models. If not specified, the source text is assumed to match the
            original source text. Defaults to :obj:`None`.
        contrast_target_prefixes (:obj:`str` or :obj:`list(str)`): Target prefix(es) used as contrastive inputs to
            compute target probabilities. If not specified, no target prefix beyond previously generated tokens is
            assumed. Defaults to :obj:`None`.
    """
    c_out = _get_contrast_output(
        attribution_model,
        encoder_input_ids,
        decoder_input_ids,
        encoder_attention_mask,
        decoder_attention_mask,
        encoder_input_embeds,
        decoder_input_embeds,
        contrast_target_prefixes=contrast_target_prefixes,
        contrast_sources=contrast_sources,
    )
    return probability_fn(attribution_model, c_out, target_ids)


def pcxmi_fn(
    attribution_model: "AttributionModel",
    forward_output: ModelOutput,
    encoder_input_ids: IdsTensor,
    decoder_input_ids: IdsTensor,
    encoder_attention_mask: IdsTensor,
    decoder_attention_mask: IdsTensor,
    encoder_input_embeds: EmbeddingsTensor,
    decoder_input_embeds: EmbeddingsTensor,
    target_ids: TargetIdsTensor,
    contrast_sources: Optional[FeatureAttributionInput] = None,
    contrast_target_prefixes: Optional[FeatureAttributionInput] = None,
    **kwargs,
) -> SingleScorePerStepTensor:
    """Compute the pointwise conditional cross-mutual information (P-CXMI) of target ids given original and contrastive
    input options. The P-CXMI is defined as the negative log-ratio between the conditional probability of the target
    given the original input and the conditional probability of the target given the contrastive input, as defined
    by `Yin et al. (2021) <https://arxiv.org/abs/2109.07446>`__.

    Args:
        contrast_sources (:obj:`str` or :obj:`list(str)`): Source text(s) used as contrastive inputs to compute
            the P-CXMI for encoder-decoder models. If not specified, the source text is assumed to match the original
            source text. Defaults to :obj:`None`.
        contrast_target_prefixes (:obj:`str` or :obj:`list(str)`): Target prefix(es) used as contrastive inputs to
            compute the P-CXMI. If not specified, no target prefix beyond previously generated tokens is assumed.
            Defaults to :obj:`None`.
    """
    original_probs = probability_fn(attribution_model, forward_output, target_ids)
    contrast_probs = contrast_prob_fn(
        attribution_model=attribution_model,
        encoder_input_ids=encoder_input_ids,
        decoder_input_ids=decoder_input_ids,
        encoder_attention_mask=encoder_attention_mask,
        decoder_attention_mask=decoder_attention_mask,
        encoder_input_embeds=encoder_input_embeds,
        decoder_input_embeds=decoder_input_embeds,
        target_ids=target_ids,
        contrast_sources=contrast_sources,
        contrast_target_prefixes=contrast_target_prefixes,
    )
    return -torch.log2(torch.div(original_probs, contrast_probs))


def kl_divergence_fn(
    attribution_model: "AttributionModel",
    forward_output: ModelOutput,
    encoder_input_ids: IdsTensor,
=======
>>>>>>> 10462300
    decoder_input_ids: IdsTensor,
    encoder_attention_mask: IdsTensor,
    decoder_attention_mask: IdsTensor,
    encoder_input_embeds: EmbeddingsTensor,
    decoder_input_embeds: EmbeddingsTensor,
<<<<<<< HEAD
    contrast_sources: Optional[FeatureAttributionInput] = None,
    contrast_target_prefixes: Optional[FeatureAttributionInput] = None,
    top_k: int = 0,
    **kwargs,
) -> SingleScorePerStepTensor:
    """Compute the pointwise Kullback-Leibler divergence of target ids given original and contrastive input options.
    The KL divergence is the expectation of the log difference between the probabilities of regular (P) and contrastive
    (Q) inputs.

    Args:
        contrast_sources (:obj:`str` or :obj:`list(str)`): Source text(s) used as contrastive inputs to compute
            the KL divergence for encoder-decoder models. If not specified, the source text is assumed to match the
            original source text. Defaults to :obj:`None`.
        contrast_target_prefixes (:obj:`str` or :obj:`list(str)`): Target prefix(es) used as contrastive inputs to
            compute the KL divergence. If not specified, no target prefix beyond previously generated tokens is
            assumed. Defaults to :obj:`None`.
        top_k (:obj:`int`): If set to a value > 0, only the top :obj:`top_k` tokens will be considered for
            computing the KL divergence. Defaults to :obj:`0`.
    """

    original_logits = attribution_model.output2logits(forward_output)
    contrast_output = _get_contrast_output(
        attribution_model=attribution_model,
        encoder_input_ids=encoder_input_ids,
        decoder_input_ids=decoder_input_ids,
        encoder_attention_mask=encoder_attention_mask,
        decoder_attention_mask=decoder_attention_mask,
        encoder_input_embeds=encoder_input_embeds,
        decoder_input_embeds=decoder_input_embeds,
        contrast_sources=contrast_sources,
        contrast_target_prefixes=contrast_target_prefixes,
    )
    contrast_logits = attribution_model.output2logits(contrast_output)
    top_k = min(top_k, contrast_logits.size(-1))
    if top_k > 0:
        filtered_contrast_logits = torch.zeros(contrast_logits.size(0), top_k)
        filtered_original_logits = torch.zeros(original_logits.size(0), top_k)
        indices_to_remove = contrast_logits < contrast_logits.topk(top_k).values[..., -1, None]
        for i in range(contrast_logits.size(0)):
            filtered_contrast_logits[i] = contrast_logits[i].masked_select(~indices_to_remove[i])
            filtered_original_logits[i] = original_logits[i].masked_select(~indices_to_remove[i])
    else:
        filtered_contrast_logits = contrast_logits
        filtered_original_logits = original_logits
    original_logprobs = log_softmax(filtered_original_logits, dim=-1)
    contrast_logprobs = log_softmax(filtered_contrast_logits, dim=-1)
    kl_divergence = torch.zeros(original_logprobs.size(0))
    for i in range(original_logprobs.size(0)):
        kl_divergence[i] = kl_div(contrast_logprobs[i], original_logprobs[i], reduction="sum", log_target=True)
    return kl_divergence


def contrast_prob_diff_fn(
    attribution_model: "AttributionModel",
    forward_output: ModelOutput,
    encoder_input_ids: IdsTensor,
    encoder_input_embeds: EmbeddingsTensor,
    encoder_attention_mask: IdsTensor,
    decoder_input_ids: IdsTensor,
    target_ids: TargetIdsTensor,
    contrast_targets: FeatureAttributionInput,
=======
    contrast_target_prefixes: Optional[FeatureAttributionInput] = None,
    contrast_sources: Optional[FeatureAttributionInput] = None,
    contrast_targets: Optional[FeatureAttributionInput] = None,
    return_contrastive_target_ids: bool = False,
) -> ModelOutput:
    """Utility function to return the output of the model for given contrastive inputs.

    Args:
        contrast_sources (:obj:`str` or :obj:`list(str)`): Source text(s) used as contrastive inputs to compute
            target probabilities for encoder-decoder models. If not specified, the source text is assumed to match the
            original source text. Defaults to :obj:`None`.
        contrast_target_prefixes (:obj:`str` or :obj:`list(str)`): Target prefix(es) used as contrastive inputs to
            compute target probabilities. If not specified, no target prefix beyond previously generated tokens is
            assumed. Defaults to :obj:`None`.
        contrast_targets (:obj:`str` or :obj:`list(str)`): Contrastive target text(s) to be compared to the original
            target text. If not specified, the original target text is used as contrastive target (will result in same
            output unless ``contrast_sources`` or ``contrast_target_prefixes`` are specified). Defaults to :obj:`None`.
        return_contrastive_target_ids (:obj:`bool`, `optional`, defaults to :obj:`False`): Whether to return the
            contrastive target ids as well as the model output. Defaults to :obj:`False`.
    """
    c_tgt_ids = None
    if contrast_targets:
        c_batch = DecoderOnlyBatch.from_batch(
            get_batch_from_inputs(
                attribution_model=attribution_model,
                inputs=contrast_targets,
                as_targets=attribution_model.is_encoder_decoder,
            )
        )
        curr_prefix_len = decoder_input_ids.size(1)

        # We select the next contrastive token as target and truncate contrastive ids
        # and their attention map to the current generation step.
        c_tgt_ids = c_batch.target_ids[:, curr_prefix_len]
        c_batch = c_batch[:curr_prefix_len].to(attribution_model.device)

        if decoder_input_ids.size(0) != c_batch.target_ids.size(0):
            raise ValueError(
                f"Contrastive batch size ({c_batch.target_ids.size(0)}) must match candidate batch size "
                f"({decoder_input_ids.size(0)}). Multi-sentence attribution and methods expanding inputs to multiple "
                "steps (e.g. Integrated Gradients) are currently not supported for contrastive feature attribution."
            )

        decoder_input_ids = c_batch.target_ids
        decoder_input_embeds = c_batch.target_embeds
        decoder_attention_mask = c_batch.target_mask
    if contrast_target_prefixes:
        c_dec_in = attribution_model.encode(
            contrast_target_prefixes, as_targets=attribution_model.is_encoder_decoder, add_special_tokens=False
        )
        if attribution_model.is_encoder_decoder:
            # Remove the first token of the decoder input ids and attention mask if it's BOS
            if torch.all(torch.eq(decoder_input_ids[:, 0], attribution_model.bos_token_id)):
                decoder_input_ids = decoder_input_ids[:, 1:]
                decoder_attention_mask = decoder_attention_mask[:, 1:]
        c_dec_ids = torch.cat((c_dec_in.input_ids, decoder_input_ids), dim=1)
        c_dec_mask = torch.cat((c_dec_in.attention_mask, decoder_attention_mask), dim=1)
        c_dec_embeds = attribution_model.embed(c_dec_ids, as_targets=attribution_model.is_encoder_decoder)
    else:
        c_dec_ids = decoder_input_ids
        c_dec_mask = decoder_attention_mask
        c_dec_embeds = decoder_input_embeds
    if contrast_sources:
        if not attribution_model.is_encoder_decoder:
            raise ValueError(
                "Contrastive source inputs can only be used with encoder-decoder models. "
                "Use `contrast_target_prefixes` to set a contrastive target prefix for decoder-only models."
            )
        c_enc_in = attribution_model.encode(contrast_sources)
        c_enc_ids = c_enc_in.input_ids
        c_enc_mask = c_enc_in.attention_mask
        c_enc_embeds = attribution_model.embed(c_enc_ids, as_targets=False)
    else:
        c_enc_ids = encoder_input_ids
        c_enc_mask = encoder_attention_mask
        c_enc_embeds = encoder_input_embeds
    c_batch = attribution_model.formatter.convert_args_to_batch(
        encoder_input_ids=c_enc_ids,
        decoder_input_ids=c_dec_ids,
        encoder_input_embeds=c_enc_embeds,
        decoder_input_embeds=c_dec_embeds,
        encoder_attention_mask=c_enc_mask,
        decoder_attention_mask=c_dec_mask,
    )
    c_out = attribution_model.get_forward_output(c_batch, use_embeddings=attribution_model.is_encoder_decoder)
    if return_contrastive_target_ids:
        return c_out, c_tgt_ids
    return c_out


def contrast_prob_fn(
    attribution_model: "AttributionModel",
    target_ids: TargetIdsTensor,
    contrast_target_prefixes: Optional[FeatureAttributionInput] = None,
    contrast_sources: Optional[FeatureAttributionInput] = None,
    contrast_targets: Optional[FeatureAttributionInput] = None,
    **kwargs,
):
    """Returns the probability of a generation target given contrastive context or target prediction alternative.
    If only ``contrast_targets`` are specified, the probability of the contrastive prediction is computed given same
    context. The probability for the same token given contrastive source/target preceding context can also be computed
    using ``contrast_sources`` and ``contrast_target_prefixes`` without specifying ``contrast_targets``.

    Args:
        contrast_sources (:obj:`str` or :obj:`list(str)`): Source text(s) used as contrastive inputs to compute
            target probabilities for encoder-decoder models. If not specified, the source text is assumed to match the
            original source text. Defaults to :obj:`None`.
        contrast_target_prefixes (:obj:`str` or :obj:`list(str)`): Target prefix(es) used as contrastive inputs to
            compute target probabilities. If not specified, no target prefix beyond previously generated tokens is
            assumed. Defaults to :obj:`None`.
        contrast_targets (:obj:`str` or :obj:`list(str)`): Contrastive target text(s) to be compared to the original
            target text. If not specified, the original target text is used as contrastive target (will result in same
            output unless ``contrast_sources`` or ``contrast_target_prefixes`` are specified). Defaults to :obj:`None`.
    """
    kwargs.pop("forward_output", None)
    c_output, c_tgt_ids = _get_contrast_output(
        attribution_model=attribution_model,
        contrast_sources=contrast_sources,
        contrast_target_prefixes=contrast_target_prefixes,
        contrast_targets=contrast_targets,
        return_contrastive_target_ids=True,
        **kwargs,
    )
    if c_tgt_ids is None:
        c_tgt_ids = target_ids
    return probability_fn(attribution_model, c_output, c_tgt_ids)


def pcxmi_fn(
    attribution_model: "AttributionModel",
    forward_output: ModelOutput,
    target_ids: TargetIdsTensor,
    contrast_sources: Optional[FeatureAttributionInput] = None,
    contrast_target_prefixes: Optional[FeatureAttributionInput] = None,
    **kwargs,
) -> SingleScorePerStepTensor:
    """Compute the pointwise conditional cross-mutual information (P-CXMI) of target ids given original and contrastive
    input options. The P-CXMI is defined as the negative log-ratio between the conditional probability of the target
    given the original input and the conditional probability of the target given the contrastive input, as defined
    by `Yin et al. (2021) <https://arxiv.org/abs/2109.07446>`__.

    Args:
        contrast_sources (:obj:`str` or :obj:`list(str)`): Source text(s) used as contrastive inputs to compute
            the P-CXMI for encoder-decoder models. If not specified, the source text is assumed to match the original
            source text. Defaults to :obj:`None`.
        contrast_target_prefixes (:obj:`str` or :obj:`list(str)`): Target prefix(es) used as contrastive inputs to
            compute the P-CXMI. If not specified, no target prefix beyond previously generated tokens is assumed.
            Defaults to :obj:`None`.
    """
    original_probs = probability_fn(attribution_model, forward_output, target_ids)
    contrast_probs = contrast_prob_fn(
        attribution_model=attribution_model,
        contrast_sources=contrast_sources,
        contrast_target_prefixes=contrast_target_prefixes,
        **kwargs,
    )
    return -torch.log2(torch.div(original_probs, contrast_probs))


def kl_divergence_fn(
    attribution_model: "AttributionModel",
    forward_output: ModelOutput,
    contrast_sources: Optional[FeatureAttributionInput] = None,
    contrast_target_prefixes: Optional[FeatureAttributionInput] = None,
    top_k: int = 0,
    **kwargs,
) -> SingleScorePerStepTensor:
    """Compute the pointwise Kullback-Leibler divergence of target ids given original and contrastive input options.
    The KL divergence is the expectation of the log difference between the probabilities of regular (P) and contrastive
    (Q) inputs.

    Args:
        contrast_sources (:obj:`str` or :obj:`list(str)`): Source text(s) used as contrastive inputs to compute
            the KL divergence for encoder-decoder models. If not specified, the source text is assumed to match the
            original source text. Defaults to :obj:`None`.
        contrast_target_prefixes (:obj:`str` or :obj:`list(str)`): Target prefix(es) used as contrastive inputs to
            compute the KL divergence. If not specified, no target prefix beyond previously generated tokens is
            assumed. Defaults to :obj:`None`.
        top_k (:obj:`int`): If set to a value > 0, only the top :obj:`top_k` tokens will be considered for
            computing the KL divergence. Defaults to :obj:`0`.
    """

    original_logits = attribution_model.output2logits(forward_output)
    contrast_output = _get_contrast_output(
        attribution_model=attribution_model,
        contrast_sources=contrast_sources,
        contrast_target_prefixes=contrast_target_prefixes,
        return_contrastive_target_ids=False,
        **kwargs,
    )
    contrast_logits = attribution_model.output2logits(contrast_output)
    top_k = min(top_k, contrast_logits.size(-1))
    if top_k > 0:
        filtered_contrast_logits = torch.zeros(contrast_logits.size(0), top_k)
        filtered_original_logits = torch.zeros(original_logits.size(0), top_k)
        indices_to_remove = contrast_logits < contrast_logits.topk(top_k).values[..., -1, None]
        for i in range(contrast_logits.size(0)):
            filtered_contrast_logits[i] = contrast_logits[i].masked_select(~indices_to_remove[i])
            filtered_original_logits[i] = original_logits[i].masked_select(~indices_to_remove[i])
    else:
        filtered_contrast_logits = contrast_logits
        filtered_original_logits = original_logits
    original_logprobs = log_softmax(filtered_original_logits, dim=-1)
    contrast_logprobs = log_softmax(filtered_contrast_logits, dim=-1)
    kl_divergence = torch.zeros(original_logprobs.size(0))
    for i in range(original_logprobs.size(0)):
        kl_divergence[i] = kl_div(contrast_logprobs[i], original_logprobs[i], reduction="sum", log_target=True)
    return kl_divergence


def contrast_prob_diff_fn(
    attribution_model: "AttributionModel",
    forward_output: ModelOutput,
    target_ids: TargetIdsTensor,
    contrast_target_prefixes: Optional[FeatureAttributionInput] = None,
    contrast_sources: Optional[FeatureAttributionInput] = None,
    contrast_targets: Optional[FeatureAttributionInput] = None,
>>>>>>> 10462300
    **kwargs,
):
    """Returns the difference between next step probability for a candidate generation target vs. a contrastive
    alternative. Can be used as attribution target to answer the question: "Which features were salient in the
    choice of picking the selected token rather than its contrastive alternative?". Follows the implementation
    of `Yin and Neubig (2022) <https://aclanthology.org/2022.emnlp-main.14>`__. Can also be used to compute the
    difference in probability for the same token given contrastive source/target preceding context using
    ``contrast_sources`` and ``contrast_target_prefixes`` without specifying ``contrast_targets``.

    Args:
<<<<<<< HEAD
        contrast_targets (:obj:`str` or :obj:`list(str)`): Contrastive target text(s) to be compared to the original
            target text.
    """
    c_batch = DecoderOnlyBatch.from_batch(
        get_batch_from_inputs(
            attribution_model=attribution_model,
            inputs=contrast_targets,
            as_targets=attribution_model.is_encoder_decoder,
        )
    )
    curr_prefix_len = decoder_input_ids.size(1)

    # We select the next contrastive token as target and truncate contrastive ids
    # and their attention map to the current generation step.
    c_tgt_ids = c_batch.target_ids[:, curr_prefix_len]
    c_batch = c_batch[:curr_prefix_len].to(attribution_model.device)

    if decoder_input_ids.size(0) != c_batch.target_ids.size(0):
        raise ValueError(
            f"Contrastive batch size ({c_batch.target_ids.size(0)}) must match candidate batch size"
            f"({decoder_input_ids.size(0)}). Methods expanding inputs to multiple steps (e.g. Integrated Gradients) "
            "are currently not supported for contrastive feature attribution."
        )

    # Forward pass with the same model used for the main generation, but using contrastive inputs instead
    c_batch = attribution_model.formatter.convert_args_to_batch(
        encoder_input_ids=encoder_input_ids,
        decoder_input_ids=c_batch.target_ids,
        encoder_input_embeds=encoder_input_embeds,
        decoder_input_embeds=c_batch.target_embeds,
        encoder_attention_mask=encoder_attention_mask,
        decoder_attention_mask=c_batch.target_mask,
=======
        contrast_sources (:obj:`str` or :obj:`list(str)`): Source text(s) used as contrastive inputs to compute
            target probabilities for encoder-decoder models. If not specified, the source text is assumed to match the
            original source text. Defaults to :obj:`None`.
        contrast_target_prefixes (:obj:`str` or :obj:`list(str)`): Target prefix(es) used as contrastive inputs to
            compute target probabilities. If not specified, no target prefix beyond previously generated tokens is
            assumed. Defaults to :obj:`None`.
        contrast_targets (:obj:`str` or :obj:`list(str)`): Contrastive target text(s) to be compared to the original
            target text. If not specified, the original target text is used as contrastive target (will result in same
            output unless ``contrast_sources`` or ``contrast_target_prefixes`` are specified). Defaults to :obj:`None`.
    """
    model_probs = probability_fn(attribution_model, forward_output, target_ids)
    contrast_probs = contrast_prob_fn(
        attribution_model=attribution_model,
        target_ids=target_ids,
        contrast_sources=contrast_sources,
        contrast_target_prefixes=contrast_target_prefixes,
        contrast_targets=contrast_targets,
        **kwargs,
>>>>>>> 10462300
    )
    c_output = attribution_model.get_forward_output(c_batch, use_embeddings=attribution_model.is_encoder_decoder)

    # Return the prob difference as target for attribution
<<<<<<< HEAD
    model_probs = probability_fn(attribution_model, forward_output, target_ids)
    c_probs = probability_fn(attribution_model, c_output, c_tgt_ids)
    return model_probs - c_probs
=======
    return model_probs - contrast_probs
>>>>>>> 10462300


def mc_dropout_prob_avg_fn(
    attribution_model: "AttributionModel",
    forward_output,
    encoder_input_embeds: EmbeddingsTensor,
    encoder_attention_mask: IdsTensor,
    decoder_input_ids: IdsTensor,
    decoder_input_embeds: EmbeddingsTensor,
    decoder_attention_mask: IdsTensor,
    target_ids: TargetIdsTensor,
    aux_model: Union[AutoModelForSeq2SeqLM, AutoModelForCausalLM],
    n_mcd_steps: int = 5,
    **kwargs,
):
    """Returns the average of probability scores using a pool of noisy prediction computed with MC Dropout. Can be
    used as an attribution target to compute more robust attribution scores.

    Args:
        aux_model (:obj:`transformers.AutoModelForSeq2SeqLM` or :obj:`transformers.AutoModelForCausalLM`): Model used
            to produce noisy probability predictions for target ids. Requirements:
            - Must be a model of the same category as the attribution model (e.g. encoder-decoder or decoder-only)
            - Must have the same vocabulary as the attribution model to ensure correct probability scores are computed
            - Must contain dropout layers to enable MC Dropout.
        n_mcd_steps (:obj:`int`): The number of prediction steps that should be used to normalize the original output.
    """
    noisy_probs = []
    # Compute noisy predictions using the auxiliary model
    # Important: must be in train mode to ensure noise for MCD
    aux_model.train()
    if attribution_model.model_name != aux_model.config.name_or_path:
        logger.warning(
            f"Model name mismatch between attribution model ({attribution_model.model_name}) "
            f"and auxiliary model ({aux_model.config.name_or_path}) for MC dropout averaging. "
            "mc_dropout_prob_avg expects models using the same vocabulary."
        )
    for _ in range(n_mcd_steps):
        aux_batch = attribution_model.formatter.convert_args_to_batch(
            encoder_input_ids=None,
            decoder_input_ids=decoder_input_ids,
            encoder_input_embeds=encoder_input_embeds,
            decoder_input_embeds=decoder_input_embeds,
            encoder_attention_mask=encoder_attention_mask,
            decoder_attention_mask=decoder_attention_mask,
        )
        aux_output = attribution_model.get_forward_output(
            aux_batch, use_embeddings=attribution_model.is_encoder_decoder
        )
        noisy_prob = probability_fn(attribution_model, aux_output, target_ids)
        noisy_probs.append(noisy_prob)
    # Original probability from the model without noise
    orig_prob = probability_fn(attribution_model, forward_output, target_ids)
    # Z-score the original based on the mean and standard deviation of MC dropout predictions
    return (orig_prob - torch.stack(noisy_probs).mean(0)).div(torch.stack(noisy_probs).std(0))


STEP_SCORES_MAP = {
    "logit": logit_fn,
    "probability": probability_fn,
    "entropy": entropy_fn,
    "crossentropy": crossentropy_fn,
    "perplexity": perplexity_fn,
    "contrast_prob": contrast_prob_fn,
    "pcxmi": pcxmi_fn,
    "kl_divergence": kl_divergence_fn,
    "contrast_prob_diff": contrast_prob_diff_fn,
    "mc_dropout_prob_avg": mc_dropout_prob_avg_fn,
}


def list_step_functions() -> List[str]:
    """Lists identifiers for all available step scores. One or more step scores identifiers can be passed to the
    :meth:`~inseq.models.AttributionModel.attribute` method either to compute scores while attributing (``step_scores``
    parameter), or as target function for the attribution, if supported by the attribution method (``attributed_fn``
    parameter).
    """
    return list(STEP_SCORES_MAP.keys())


def register_step_function(
    fn: StepFunction,
    identifier: str,
    aggregate_map: Optional[Dict[str, str]] = None,
    overwrite: bool = False,
) -> None:
    """Registers a function to be used to compute step scores and store them in the
    :class:`~inseq.data.attribution.FeatureAttributionOutput` object. Registered step functions can also be used as
    attribution targets by gradient-based feature attribution methods.

    Args:
        fn (:obj:`callable`): The function to be used to compute step scores. Default parameters (use kwargs to capture
        unused ones when defining your function):

            - :obj:`attribution_model`: an :class:`~inseq.models.AttributionModel` instance, corresponding to the model
                used for computing the score.

            - :obj:`forward_output`: the output of the forward pass from the attribution model.

            - :obj:`encoder_input_ids`, :obj:`decoder_input_ids`, :obj:`encoder_input_embeds`,
                :obj:`decoder_input_embeds`, :obj:`encoder_attention_mask`, :obj:`decoder_attention_mask`: all the
                elements composing the :class:`~inseq.data.Batch` used as context of the model.

            - :obj:`target_ids`: :obj:`torch.Tensor` of target token ids of size `(batch_size,)` and type long,
                corresponding to the target predicted tokens for the next generation step.

            The function can also define an arbitrary number of custom parameters that can later be provided directly
            to the `model.attribute` function call, and it must return a :obj:`torch.Tensor` of size `(batch_size,)` of
            float or long. If parameter names conflict with `model.attribute` ones, pass them as key-value pairs in the
            :obj:`step_scores_args` dict parameter.

        identifier (:obj:`str`): The identifier that will be used for the registered step score.
        aggregate_map (:obj:`dict`, `optional`): An optional dictionary mapping from :class:`~inseq.data.Aggregator`
            name identifiers to aggregation function identifiers. A list of available aggregation functions is
            available using :func:`~inseq.list_aggregation_functions`.
        overwrite (:obj:`bool`, `optional`, defaults to :obj:`False`): Whether to overwrite an existing function
            registered with the same identifier.
    """
    if identifier in STEP_SCORES_MAP:
        if not overwrite:
            raise ValueError(
                f"{identifier} is already registered in step functions map. Override with overwrite=True."
            )
        logger.warning(f"Overwriting {identifier} step function.")
    STEP_SCORES_MAP[identifier] = fn
    if isinstance(aggregate_map, dict):
        for agg_name, aggregation_fn_identifier in aggregate_map.items():
            if agg_name not in DEFAULT_ATTRIBUTION_AGGREGATE_DICT["step_scores"]:
                DEFAULT_ATTRIBUTION_AGGREGATE_DICT["step_scores"][agg_name] = {}
            DEFAULT_ATTRIBUTION_AGGREGATE_DICT["step_scores"][agg_name][identifier] = aggregation_fn_identifier<|MERGE_RESOLUTION|>--- conflicted
+++ resolved
@@ -93,221 +93,11 @@
 def _get_contrast_output(
     attribution_model: "AttributionModel",
     encoder_input_ids: IdsTensor,
-<<<<<<< HEAD
     decoder_input_ids: IdsTensor,
     encoder_attention_mask: IdsTensor,
     decoder_attention_mask: IdsTensor,
     encoder_input_embeds: EmbeddingsTensor,
     decoder_input_embeds: EmbeddingsTensor,
-    contrast_target_prefixes: Optional[FeatureAttributionInput] = None,
-    contrast_sources: Optional[FeatureAttributionInput] = None,
-    **kwargs,
-) -> ModelOutput:
-    """Utility function to return the output of the model for given contrastive inputs.
-
-    Args:
-        contrast_sources (:obj:`str` or :obj:`list(str)`): Source text(s) used as contrastive inputs to compute
-            target probabilities for encoder-decoder models. If not specified, the source text is assumed to match the
-            original source text. Defaults to :obj:`None`.
-        contrast_target_prefixes (:obj:`str` or :obj:`list(str)`): Target prefix(es) used as contrastive inputs to
-            compute target probabilities. If not specified, no target prefix beyond previously generated tokens is
-            assumed. Defaults to :obj:`None`.
-    """
-    if contrast_target_prefixes is not None:
-        c_dec_in = attribution_model.encode(
-            contrast_target_prefixes, as_targets=attribution_model.is_encoder_decoder, add_special_tokens=False
-        )
-        if attribution_model.is_encoder_decoder:
-            # Remove the first token of the decoder input ids and attention mask if it's BOS
-            if torch.all(torch.eq(decoder_input_ids[:, 0], attribution_model.bos_token_id)):
-                decoder_input_ids = decoder_input_ids[:, 1:]
-                decoder_attention_mask = decoder_attention_mask[:, 1:]
-        c_dec_ids = torch.cat((c_dec_in.input_ids, decoder_input_ids), dim=1)
-        c_dec_mask = torch.cat((c_dec_in.attention_mask, decoder_attention_mask), dim=1)
-        c_dec_embeds = attribution_model.embed(c_dec_ids, as_targets=attribution_model.is_encoder_decoder)
-    else:
-        c_dec_ids = decoder_input_ids
-        c_dec_mask = decoder_attention_mask
-        c_dec_embeds = decoder_input_embeds
-    if contrast_sources is not None:
-        if not attribution_model.is_encoder_decoder:
-            raise ValueError(
-                "Contrastive source inputs can only be used with encoder-decoder models. "
-                "Use `contrast_target_prefixes` to set a contrastive target prefix for decoder-only models."
-            )
-        c_enc_in = attribution_model.encode(contrast_sources)
-        c_enc_ids = c_enc_in.input_ids
-        c_enc_mask = c_enc_in.attention_mask
-        c_enc_embeds = attribution_model.embed(c_enc_ids, as_targets=False)
-    else:
-        c_enc_ids = encoder_input_ids
-        c_enc_mask = encoder_attention_mask
-        c_enc_embeds = encoder_input_embeds
-    c_batch = attribution_model.formatter.convert_args_to_batch(
-        encoder_input_ids=c_enc_ids,
-        decoder_input_ids=c_dec_ids,
-        encoder_input_embeds=c_enc_embeds,
-        decoder_input_embeds=c_dec_embeds,
-        encoder_attention_mask=c_enc_mask,
-        decoder_attention_mask=c_dec_mask,
-    )
-    return attribution_model.get_forward_output(c_batch, use_embeddings=attribution_model.is_encoder_decoder)
-
-
-def contrast_prob_fn(
-    attribution_model: "AttributionModel",
-    encoder_input_ids: IdsTensor,
-    decoder_input_ids: IdsTensor,
-    encoder_attention_mask: IdsTensor,
-    decoder_attention_mask: IdsTensor,
-    encoder_input_embeds: EmbeddingsTensor,
-    decoder_input_embeds: EmbeddingsTensor,
-    target_ids: TargetIdsTensor,
-    contrast_target_prefixes: Optional[FeatureAttributionInput] = None,
-    contrast_sources: Optional[FeatureAttributionInput] = None,
-    **kwargs,
-) -> SingleScorePerStepTensor:
-    """Compute the probability of target ids given contrastive inputs.
-
-    Args:
-        contrast_sources (:obj:`str` or :obj:`list(str)`): Source text(s) used as contrastive inputs to compute
-            target probabilities for encoder-decoder models. If not specified, the source text is assumed to match the
-            original source text. Defaults to :obj:`None`.
-        contrast_target_prefixes (:obj:`str` or :obj:`list(str)`): Target prefix(es) used as contrastive inputs to
-            compute target probabilities. If not specified, no target prefix beyond previously generated tokens is
-            assumed. Defaults to :obj:`None`.
-    """
-    c_out = _get_contrast_output(
-        attribution_model,
-        encoder_input_ids,
-        decoder_input_ids,
-        encoder_attention_mask,
-        decoder_attention_mask,
-        encoder_input_embeds,
-        decoder_input_embeds,
-        contrast_target_prefixes=contrast_target_prefixes,
-        contrast_sources=contrast_sources,
-    )
-    return probability_fn(attribution_model, c_out, target_ids)
-
-
-def pcxmi_fn(
-    attribution_model: "AttributionModel",
-    forward_output: ModelOutput,
-    encoder_input_ids: IdsTensor,
-    decoder_input_ids: IdsTensor,
-    encoder_attention_mask: IdsTensor,
-    decoder_attention_mask: IdsTensor,
-    encoder_input_embeds: EmbeddingsTensor,
-    decoder_input_embeds: EmbeddingsTensor,
-    target_ids: TargetIdsTensor,
-    contrast_sources: Optional[FeatureAttributionInput] = None,
-    contrast_target_prefixes: Optional[FeatureAttributionInput] = None,
-    **kwargs,
-) -> SingleScorePerStepTensor:
-    """Compute the pointwise conditional cross-mutual information (P-CXMI) of target ids given original and contrastive
-    input options. The P-CXMI is defined as the negative log-ratio between the conditional probability of the target
-    given the original input and the conditional probability of the target given the contrastive input, as defined
-    by `Yin et al. (2021) <https://arxiv.org/abs/2109.07446>`__.
-
-    Args:
-        contrast_sources (:obj:`str` or :obj:`list(str)`): Source text(s) used as contrastive inputs to compute
-            the P-CXMI for encoder-decoder models. If not specified, the source text is assumed to match the original
-            source text. Defaults to :obj:`None`.
-        contrast_target_prefixes (:obj:`str` or :obj:`list(str)`): Target prefix(es) used as contrastive inputs to
-            compute the P-CXMI. If not specified, no target prefix beyond previously generated tokens is assumed.
-            Defaults to :obj:`None`.
-    """
-    original_probs = probability_fn(attribution_model, forward_output, target_ids)
-    contrast_probs = contrast_prob_fn(
-        attribution_model=attribution_model,
-        encoder_input_ids=encoder_input_ids,
-        decoder_input_ids=decoder_input_ids,
-        encoder_attention_mask=encoder_attention_mask,
-        decoder_attention_mask=decoder_attention_mask,
-        encoder_input_embeds=encoder_input_embeds,
-        decoder_input_embeds=decoder_input_embeds,
-        target_ids=target_ids,
-        contrast_sources=contrast_sources,
-        contrast_target_prefixes=contrast_target_prefixes,
-    )
-    return -torch.log2(torch.div(original_probs, contrast_probs))
-
-
-def kl_divergence_fn(
-    attribution_model: "AttributionModel",
-    forward_output: ModelOutput,
-    encoder_input_ids: IdsTensor,
-=======
->>>>>>> 10462300
-    decoder_input_ids: IdsTensor,
-    encoder_attention_mask: IdsTensor,
-    decoder_attention_mask: IdsTensor,
-    encoder_input_embeds: EmbeddingsTensor,
-    decoder_input_embeds: EmbeddingsTensor,
-<<<<<<< HEAD
-    contrast_sources: Optional[FeatureAttributionInput] = None,
-    contrast_target_prefixes: Optional[FeatureAttributionInput] = None,
-    top_k: int = 0,
-    **kwargs,
-) -> SingleScorePerStepTensor:
-    """Compute the pointwise Kullback-Leibler divergence of target ids given original and contrastive input options.
-    The KL divergence is the expectation of the log difference between the probabilities of regular (P) and contrastive
-    (Q) inputs.
-
-    Args:
-        contrast_sources (:obj:`str` or :obj:`list(str)`): Source text(s) used as contrastive inputs to compute
-            the KL divergence for encoder-decoder models. If not specified, the source text is assumed to match the
-            original source text. Defaults to :obj:`None`.
-        contrast_target_prefixes (:obj:`str` or :obj:`list(str)`): Target prefix(es) used as contrastive inputs to
-            compute the KL divergence. If not specified, no target prefix beyond previously generated tokens is
-            assumed. Defaults to :obj:`None`.
-        top_k (:obj:`int`): If set to a value > 0, only the top :obj:`top_k` tokens will be considered for
-            computing the KL divergence. Defaults to :obj:`0`.
-    """
-
-    original_logits = attribution_model.output2logits(forward_output)
-    contrast_output = _get_contrast_output(
-        attribution_model=attribution_model,
-        encoder_input_ids=encoder_input_ids,
-        decoder_input_ids=decoder_input_ids,
-        encoder_attention_mask=encoder_attention_mask,
-        decoder_attention_mask=decoder_attention_mask,
-        encoder_input_embeds=encoder_input_embeds,
-        decoder_input_embeds=decoder_input_embeds,
-        contrast_sources=contrast_sources,
-        contrast_target_prefixes=contrast_target_prefixes,
-    )
-    contrast_logits = attribution_model.output2logits(contrast_output)
-    top_k = min(top_k, contrast_logits.size(-1))
-    if top_k > 0:
-        filtered_contrast_logits = torch.zeros(contrast_logits.size(0), top_k)
-        filtered_original_logits = torch.zeros(original_logits.size(0), top_k)
-        indices_to_remove = contrast_logits < contrast_logits.topk(top_k).values[..., -1, None]
-        for i in range(contrast_logits.size(0)):
-            filtered_contrast_logits[i] = contrast_logits[i].masked_select(~indices_to_remove[i])
-            filtered_original_logits[i] = original_logits[i].masked_select(~indices_to_remove[i])
-    else:
-        filtered_contrast_logits = contrast_logits
-        filtered_original_logits = original_logits
-    original_logprobs = log_softmax(filtered_original_logits, dim=-1)
-    contrast_logprobs = log_softmax(filtered_contrast_logits, dim=-1)
-    kl_divergence = torch.zeros(original_logprobs.size(0))
-    for i in range(original_logprobs.size(0)):
-        kl_divergence[i] = kl_div(contrast_logprobs[i], original_logprobs[i], reduction="sum", log_target=True)
-    return kl_divergence
-
-
-def contrast_prob_diff_fn(
-    attribution_model: "AttributionModel",
-    forward_output: ModelOutput,
-    encoder_input_ids: IdsTensor,
-    encoder_input_embeds: EmbeddingsTensor,
-    encoder_attention_mask: IdsTensor,
-    decoder_input_ids: IdsTensor,
-    target_ids: TargetIdsTensor,
-    contrast_targets: FeatureAttributionInput,
-=======
     contrast_target_prefixes: Optional[FeatureAttributionInput] = None,
     contrast_sources: Optional[FeatureAttributionInput] = None,
     contrast_targets: Optional[FeatureAttributionInput] = None,
@@ -525,7 +315,6 @@
     contrast_target_prefixes: Optional[FeatureAttributionInput] = None,
     contrast_sources: Optional[FeatureAttributionInput] = None,
     contrast_targets: Optional[FeatureAttributionInput] = None,
->>>>>>> 10462300
     **kwargs,
 ):
     """Returns the difference between next step probability for a candidate generation target vs. a contrastive
@@ -536,40 +325,6 @@
     ``contrast_sources`` and ``contrast_target_prefixes`` without specifying ``contrast_targets``.
 
     Args:
-<<<<<<< HEAD
-        contrast_targets (:obj:`str` or :obj:`list(str)`): Contrastive target text(s) to be compared to the original
-            target text.
-    """
-    c_batch = DecoderOnlyBatch.from_batch(
-        get_batch_from_inputs(
-            attribution_model=attribution_model,
-            inputs=contrast_targets,
-            as_targets=attribution_model.is_encoder_decoder,
-        )
-    )
-    curr_prefix_len = decoder_input_ids.size(1)
-
-    # We select the next contrastive token as target and truncate contrastive ids
-    # and their attention map to the current generation step.
-    c_tgt_ids = c_batch.target_ids[:, curr_prefix_len]
-    c_batch = c_batch[:curr_prefix_len].to(attribution_model.device)
-
-    if decoder_input_ids.size(0) != c_batch.target_ids.size(0):
-        raise ValueError(
-            f"Contrastive batch size ({c_batch.target_ids.size(0)}) must match candidate batch size"
-            f"({decoder_input_ids.size(0)}). Methods expanding inputs to multiple steps (e.g. Integrated Gradients) "
-            "are currently not supported for contrastive feature attribution."
-        )
-
-    # Forward pass with the same model used for the main generation, but using contrastive inputs instead
-    c_batch = attribution_model.formatter.convert_args_to_batch(
-        encoder_input_ids=encoder_input_ids,
-        decoder_input_ids=c_batch.target_ids,
-        encoder_input_embeds=encoder_input_embeds,
-        decoder_input_embeds=c_batch.target_embeds,
-        encoder_attention_mask=encoder_attention_mask,
-        decoder_attention_mask=c_batch.target_mask,
-=======
         contrast_sources (:obj:`str` or :obj:`list(str)`): Source text(s) used as contrastive inputs to compute
             target probabilities for encoder-decoder models. If not specified, the source text is assumed to match the
             original source text. Defaults to :obj:`None`.
@@ -588,18 +343,8 @@
         contrast_target_prefixes=contrast_target_prefixes,
         contrast_targets=contrast_targets,
         **kwargs,
->>>>>>> 10462300
     )
-    c_output = attribution_model.get_forward_output(c_batch, use_embeddings=attribution_model.is_encoder_decoder)
-
-    # Return the prob difference as target for attribution
-<<<<<<< HEAD
-    model_probs = probability_fn(attribution_model, forward_output, target_ids)
-    c_probs = probability_fn(attribution_model, c_output, c_tgt_ids)
-    return model_probs - c_probs
-=======
     return model_probs - contrast_probs
->>>>>>> 10462300
 
 
 def mc_dropout_prob_avg_fn(
