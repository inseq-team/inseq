import logging
from typing import TYPE_CHECKING, Any, Callable, List, Optional, Sequence, Tuple, Union

import torch
import torch.nn.functional as F
<<<<<<< HEAD
from torch import nn
=======
>>>>>>> 26d37791
from torch.backends.cuda import is_built as is_cuda_built
from torch.backends.mps import is_available as is_mps_available
from torch.backends.mps import is_built as is_mps_built
from torch.cuda import is_available as is_cuda_available
from torchtyping import TensorType

if TYPE_CHECKING:
    pass

logger = logging.getLogger(__name__)

TORCH_BACKEND_DEVICE_MAP = {
    "cuda": (is_cuda_built, is_cuda_available),
    "mps": (is_mps_built, is_mps_available),
}


@torch.no_grad()
def remap_from_filtered(
    original_shape: Tuple[int, ...],
    mask: TensorType["batch_size", 1, int],
    filtered: TensorType["filtered_batch_size", Any],
) -> TensorType["batch_size", Any]:
    index = mask.squeeze(-1).nonzero().reshape(-1, 1)
    while index.ndim < filtered.ndim:
        index = index.unsqueeze(-1)
    index = index.expand_as(filtered)
    new_source = torch.ones(original_shape, dtype=filtered.dtype, device=filtered.device) * float("nan")
    return new_source.scatter(0, index, filtered)


def normalize(
    attributions: Union[torch.Tensor, Tuple[torch.Tensor, ...]],
    norm_dim: int = 0,
    norm_ord: int = 1,
) -> Union[torch.Tensor, Tuple[torch.Tensor, ...]]:
    multi_input = False
    if isinstance(attributions, tuple):
        orig_sizes = [a.shape[norm_dim] for a in attributions]
        attributions = torch.cat(attributions, dim=norm_dim)
        multi_input = True
    nan_mask = attributions.isnan()
    attributions[nan_mask] = 0.0
    attributions = F.normalize(attributions, p=norm_ord, dim=norm_dim)
    attributions[nan_mask] = float("nan")
    if multi_input:
        return tuple(attributions.split(orig_sizes, dim=norm_dim))
    return attributions


def euclidean_distance(vec_a: torch.Tensor, vec_b: torch.Tensor) -> torch.Tensor:
    """Compute the Euclidean distance between two points."""
    return (vec_a - vec_b).pow(2).sum(-1).sqrt()


def aggregate_contiguous(
    t: torch.Tensor,
    spans: Sequence[Tuple[int, int]],
    aggregate_fn: Optional[Callable] = None,
    aggregate_dim: int = 1,
):
    if not spans:
        return t
    if aggregate_fn is None:
        aggregate_fn = torch.mean
    while t.ndim < 2:
        t = t.unsqueeze(-1)
    t = t.transpose(aggregate_dim, 1)
    slices = []
    base_val = 0
    for start, end in spans:
<<<<<<< HEAD
        slices.append(t[:, base_val:start])
        slices.append(aggregate_fn(t[:, start:end], dim=1).unsqueeze(1))
=======
        if start > base_val:
            slices.append(t[:, base_val:start, ...])
        slices.append(aggregate_fn(t[:, start:end, ...], dim=1))
>>>>>>> 26d37791
        base_val = end
    slices.append(t[:, base_val:])
    out_cat = torch.cat(slices, dim=1).transpose(1, aggregate_dim)
    if 1 in out_cat.shape:
        out_cat = out_cat.transpose(1, 0).squeeze(0)
    return out_cat


<<<<<<< HEAD
=======
def abs_max(t: torch.Tensor, dim: int = 1) -> torch.Tensor:
    return t.gather(dim, t.abs().argmax(dim=dim).unsqueeze(1))


def prod_fn(t: torch.Tensor, dim: int = 1) -> torch.Tensor:
    return t.prod(dim=dim, keepdim=True)


def sum_fn(t: torch.Tensor, dim: int = 1) -> torch.Tensor:
    return t.sum(dim=dim, keepdim=True)


>>>>>>> 26d37791
def get_front_padding(t: torch.Tensor, pad: int = 0, dim: int = 1) -> List[int]:
    """Given a tensor of shape (batch, seq_len) of ids, return a list of length batch containing
    the number of padding tokens at the beginning of each sequence.
    """
    return (t != pad).int().argmax(dim).tolist()


def get_sequences_from_batched_steps(bsteps: List[torch.Tensor]) -> List[torch.Tensor]:
    """Given a sequence of batched step tensors of shape (batch_size, ...) builds a sequence
    of tensors of shape (len(sequence), ...) where each resulting tensor is the aggregation
    across batch steps for every batch element.

    Input tensors will be padded with nans up to max length in non-uniform dimensions to allow for stacking.
    """
    dim_ranges = {dim: [bstep.shape[dim] for bstep in bsteps] for dim in range(bsteps[0].ndim)}
    for dim, dim_range in dim_ranges.items():
        # If dimension grows across batch steps, it will be padded
        if max(dim_range) > min(dim_range):
            for bstep_idx, bstep in enumerate(bsteps):
                padded_bstep = torch.ones(
                    *bstep.shape[:dim],
                    max(dim_range) - bstep.shape[dim],
                    *bstep.shape[dim + 1 :],  # noqa
                    dtype=bstep.dtype,
                    device=bstep.device,
                )
                padded_bstep = torch.cat([bstep, padded_bstep * float("nan")], dim=dim)
                bsteps[bstep_idx] = padded_bstep
    dim = 2 if bsteps[0].ndim > 1 else 1
    sequences = torch.stack(bsteps, dim=dim)
    sequences = sequences.split(1, dim=0)
    squeezed_sequences = [seq.squeeze(0) for seq in sequences]
    return squeezed_sequences


def check_device(device_name: str) -> bool:
    if device_name == "cpu":
        return True
    if device_name not in TORCH_BACKEND_DEVICE_MAP:
        raise ValueError(f"Unknown device {device_name}")
    available_fn, built_fn = TORCH_BACKEND_DEVICE_MAP[device_name]
    if not available_fn():
        raise ValueError(f"Cannot use {device_name} device, {device_name} is not available.")
    if not built_fn():
        raise ValueError(f"Current Pytorch distribution does not support {device_name} execution")
    return True


def get_default_device() -> str:
    if is_cuda_available() and is_cuda_built():
        return "cuda"
    elif is_mps_available() and is_mps_built():
        # temporarily fix mps-enabled devices on cpu until mps is able to support all operations this package needs
        # change this value on your own risk as it might break things depending on the attribution functions used
        return "cpu"
    else:
        return "cpu"


def find_block_stack(module):
    """Recursively searches for the first instance of a `nn.ModuleList` submodule within a given `torch.nn.Module`.

    Args:
        module (:obj:`torch.nn.Module`): A Pytorch :obj:`nn.Module` object.

    Returns:
        :obj:`torch.nn.ModuleList`: The first instance of a :obj:`nn.Module` submodule found within the given object.
        None: If no `nn.ModuleList` submodule is found within the given `nn.Module` object.
    """
    # Check if the current module is an instance of nn.ModuleList
    if isinstance(module, nn.ModuleList):
        return module

    # Recursively search for nn.ModuleList in the submodules of the current module
    for submodule in module.children():
        module_list = find_block_stack(submodule)
        if module_list is not None:
            return module_list

    # If nn.ModuleList is not found in any submodules, return None
    return None<|MERGE_RESOLUTION|>--- conflicted
+++ resolved
@@ -3,10 +3,7 @@
 
 import torch
 import torch.nn.functional as F
-<<<<<<< HEAD
 from torch import nn
-=======
->>>>>>> 26d37791
 from torch.backends.cuda import is_built as is_cuda_built
 from torch.backends.mps import is_available as is_mps_available
 from torch.backends.mps import is_built as is_mps_built
@@ -78,14 +75,9 @@
     slices = []
     base_val = 0
     for start, end in spans:
-<<<<<<< HEAD
-        slices.append(t[:, base_val:start])
-        slices.append(aggregate_fn(t[:, start:end], dim=1).unsqueeze(1))
-=======
         if start > base_val:
             slices.append(t[:, base_val:start, ...])
-        slices.append(aggregate_fn(t[:, start:end, ...], dim=1))
->>>>>>> 26d37791
+        slices.append(aggregate_fn(t[:, start:end, ...], dim=1).unsqueeze(1))
         base_val = end
     slices.append(t[:, base_val:])
     out_cat = torch.cat(slices, dim=1).transpose(1, aggregate_dim)
@@ -94,21 +86,6 @@
     return out_cat
 
 
-<<<<<<< HEAD
-=======
-def abs_max(t: torch.Tensor, dim: int = 1) -> torch.Tensor:
-    return t.gather(dim, t.abs().argmax(dim=dim).unsqueeze(1))
-
-
-def prod_fn(t: torch.Tensor, dim: int = 1) -> torch.Tensor:
-    return t.prod(dim=dim, keepdim=True)
-
-
-def sum_fn(t: torch.Tensor, dim: int = 1) -> torch.Tensor:
-    return t.sum(dim=dim, keepdim=True)
-
-
->>>>>>> 26d37791
 def get_front_padding(t: torch.Tensor, pad: int = 0, dim: int = 1) -> List[int]:
     """Given a tensor of shape (batch, seq_len) of ids, return a list of length batch containing
     the number of padding tokens at the beginning of each sequence.
