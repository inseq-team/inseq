--- conflicted
+++ resolved
@@ -34,9 +34,6 @@
     "list_step_functions",
     "list_supported_frameworks",
     "register_step_function",
-<<<<<<< HEAD
     "register_model_config",
-=======
     "merge_attributions",
->>>>>>> 33aa13b9
 ]