--- conflicted
+++ resolved
@@ -138,52 +138,6 @@
             attributed_fn = STEP_SCORES_MAP[attributed_fn]
         return attributed_fn
 
-<<<<<<< HEAD
-    def extract_args(
-        self,
-        attribution_method: "FeatureAttribution",
-        attributed_fn: Callable[..., SingleScorePerStepTensor],
-        step_scores: List[str],
-        **kwargs,
-    ) -> Tuple[Dict[str, Any], Dict[str, Any]]:
-        attribution_args = kwargs.pop("attribution_args", {})
-        attributed_fn_args = kwargs.pop("attributed_fn_args", {})
-        step_scores_args = kwargs.pop("step_scores_args", {})
-        extra_attribution_args, attribution_unused_args = attribution_method.get_attribution_args(**kwargs)
-        extra_attributed_fn_args, attributed_fn_unused_args = extract_signature_args(
-            kwargs, attributed_fn, exclude_args=self._DEFAULT_ATTRIBUTED_FN_ARGS, return_remaining=True
-        )
-        extra_step_scores_args = {}
-        for step_score in step_scores:
-            if step_score not in STEP_SCORES_MAP:
-                raise AttributeError(
-                    f"Step score {step_score} not found. Available step scores are: "
-                    f"{', '.join([x for x in STEP_SCORES_MAP.keys()])}. Use the inseq.register_step_score"
-                    f"function to register a custom step score."
-                )
-            extra_step_scores_args.update(
-                **extract_signature_args(
-                    kwargs,
-                    STEP_SCORES_MAP[step_score],
-                    exclude_args=self._DEFAULT_ATTRIBUTED_FN_ARGS,
-                    return_remaining=False,
-                )
-            )
-        step_scores_unused_args = {k: v for k, v in kwargs.items() if k not in extra_step_scores_args}
-        unused_args = {
-            k: v
-            for k, v in kwargs.items()
-            if k in attribution_unused_args.keys() & attributed_fn_unused_args.keys() & step_scores_unused_args.keys()
-        }
-        if unused_args:
-            logger.warning(f"Unused arguments during attribution: {list(unused_args.keys())}")
-        attribution_args.update(extra_attribution_args)
-        attributed_fn_args.update(extra_attributed_fn_args)
-        step_scores_args.update(extra_step_scores_args)
-        return attribution_args, attributed_fn_args, step_scores_args
-
-=======
->>>>>>> ec3c747e
     def attribute(
         self,
         input_texts: TextInput,
@@ -311,17 +265,8 @@
         pass
 
     @staticmethod
-<<<<<<< HEAD
     @abstractmethod
     def output2logits(forward_output) -> FullLogitsTensor:
-        pass
-
-    @abstractmethod
-    def encode(self, texts: TextInput, as_targets: Optional[bool] = False, *args, **kwargs) -> BatchEncoding:
-=======
-    @abstractmethod
-    def output2logits(forward_output) -> FullLogitsTensor:
->>>>>>> ec3c747e
         pass
 
     @abstractmethod
