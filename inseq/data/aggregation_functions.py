# Copyright 2023 The Inseq Team. All rights reserved.
#
# Licensed under the Apache License, Version 2.0 (the "License");
# you may not use this file except in compliance with the License.
# You may obtain a copy of the License at
#
#     http://www.apache.org/licenses/LICENSE-2.0
#
# Unless required by applicable law or agreed to in writing, software
# distributed under the License is distributed on an "AS IS" BASIS,
# WITHOUT WARRANTIES OR CONDITIONS OF ANY KIND, either express or implied.
# See the License for the specific language governing permissions and
# limitations under the License.

import logging
from abc import abstractmethod
<<<<<<< HEAD
from typing import Dict, List, Tuple, Union
=======
from typing import Union
>>>>>>> 1baf6f76

import torch
from torch.linalg import vector_norm

from ..attr.feat.ops import rollout_fn
from ..utils import Registry, available_classes
from ..utils.typing import (
    ScoreTensor,
)

logger = logging.getLogger(__name__)


class AggregationFunction(Registry):
    registry_attr = "aggregation_function_name"

    def __init__(self):
        self.takes_single_tensor: bool = True
        self.takes_sequence_scores: bool = False

    @abstractmethod
    def __call__(
        self,
        scores: Union[torch.Tensor, tuple[torch.Tensor, ...]],
        dim: int,
        **kwargs,
    ) -> ScoreTensor:
        pass


class MeanAggregationFunction(AggregationFunction):
    aggregation_function_name = "mean"

    def __call__(self, scores: torch.Tensor, dim: int) -> ScoreTensor:
        return scores.mean(dim)


class MaxAggregationFunction(AggregationFunction):
    aggregation_function_name = "max"

    def __call__(self, scores: torch.Tensor, dim: int) -> ScoreTensor:
        return scores.max(dim).values


class MinAggregationFunction(AggregationFunction):
    aggregation_function_name = "min"

    def __call__(self, scores: torch.Tensor, dim: int) -> ScoreTensor:
        return scores.min(dim).values


class SumAggregationFunction(AggregationFunction):
    aggregation_function_name = "sum"

    def __call__(self, scores: torch.Tensor, dim: int) -> ScoreTensor:
        return scores.sum(dim)


class ProdAggregationFunction(AggregationFunction):
    aggregation_function_name = "prod"

    def __call__(self, scores: torch.Tensor, dim: int) -> ScoreTensor:
        return scores.prod(dim)


class AbsMaxAggregationFunction(AggregationFunction):
    aggregation_function_name = "absmax"

    def __call__(self, scores: torch.Tensor, dim: int) -> ScoreTensor:
        return scores.gather(dim, torch.nan_to_num(scores).abs().argmax(dim, keepdim=True)).squeeze(dim)


class VectorNormAggregationFunction(AggregationFunction):
    aggregation_function_name = "vnorm"

    def __call__(self, scores: torch.Tensor, dim: int, vnorm_ord: int = 2) -> ScoreTensor:
        return vector_norm(scores, ord=vnorm_ord, dim=dim)


class RolloutAggregationFunction(AggregationFunction):
    aggregation_function_name = "rollout"

    def __init__(self):
        super().__init__()
        self.takes_single_tensor: bool = False
        self.takes_sequence_scores: bool = True

    def __call__(
        self,
        scores: Union[torch.Tensor, Tuple[torch.Tensor, ...]],
        dim: int,
        sequence_scores: Dict[str, torch.Tensor] = {},
    ) -> ScoreTensor:
        dec_self_prefix = "decoder_self"
        enc_self_prefix = "encoder_self"
        dec_match = [name for name in sequence_scores.keys() if name.startswith(dec_self_prefix)]
        enc_match = [name for name in sequence_scores.keys() if name.startswith(enc_self_prefix)]
        if isinstance(scores, torch.Tensor):
            # If no matching prefix is found, we assume the decoder-only target-only rollout case
            if not dec_match or not enc_match:
                return rollout_fn(scores, dim=dim)
            # If both prefixes are found, we assume the encoder-decoder source-only rollout case
            else:
                enc_match = sequence_scores[enc_match[0]]
                dec_match = sequence_scores[dec_match[0]]
                return rollout_fn((enc_match, scores, dec_match), dim=dim)[0]
        elif not enc_match:
            raise KeyError(
                "Could not find encoder self-importance scores in sequence scores. "
                "Encoder self-importance scores are required for encoder-decoder rollout. They should be provided "
                f"as an entry in the sequence scores dictionary with key starting with '{enc_self_prefix}', and "
                "value being a tensor of shape (src_seq_len, src_seq_len, ..., rollout_dim)."
            )
        else:
            enc_match = sequence_scores[enc_match[0]]
            return rollout_fn((enc_match,) + scores, dim=dim)


DEFAULT_ATTRIBUTION_AGGREGATE_DICT = {
    "source_attributions": {"spans": "absmax"},
    "target_attributions": {"spans": "absmax"},
    "step_scores": {
        "spans": {
            "probability": "prod",
            "entropy": "sum",
            "crossentropy": "sum",
            "perplexity": "prod",
            "contrast_prob_diff": "prod",
            "contrast_prob": "prod",
            "pcxmi": "sum",
            "kl_divergence": "sum",
            "mc_dropout_prob_avg": "prod",
        }
    },
}


def list_aggregation_functions() -> list[str]:
    """Lists identifiers for all available aggregation functions."""
    return available_classes(AggregationFunction)<|MERGE_RESOLUTION|>--- conflicted
+++ resolved
@@ -14,11 +14,7 @@
 
 import logging
 from abc import abstractmethod
-<<<<<<< HEAD
-from typing import Dict, List, Tuple, Union
-=======
-from typing import Union
->>>>>>> 1baf6f76
+from typing import Dict, Tuple, Union
 
 import torch
 from torch.linalg import vector_norm
