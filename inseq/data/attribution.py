import base64
import logging
from copy import deepcopy
from dataclasses import dataclass, field
from os import PathLike
from pathlib import Path
from typing import TYPE_CHECKING, Any, Callable, Optional, Union

import torch

from ..utils import (
    convert_to_safetensor,
    dequantize_safetensor,
    drop_padding,
    get_sequences_from_batched_steps,
    json_advanced_dump,
    json_advanced_load,
    pad_with_nan,
    pretty_dict,
    remap_from_filtered,
)
from ..utils.typing import (
    MultipleScoresPerSequenceTensor,
    MultipleScoresPerStepTensor,
    OneOrMoreTokenWithIdSequences,
    ScorePrecision,
    SequenceAttributionTensor,
    SingleScorePerStepTensor,
    SingleScoresPerSequenceTensor,
    StepAttributionTensor,
    TargetIdsTensor,
    TextInput,
    TokenWithId,
)
from .aggregation_functions import DEFAULT_ATTRIBUTION_AGGREGATE_DICT
from .aggregator import AggregableMixin, Aggregator, AggregatorPipeline
from .batch import Batch, BatchEmbedding, BatchEncoding, DecoderOnlyBatch, EncoderDecoderBatch
from .data_utils import TensorWrapper

if TYPE_CHECKING:
    from ..models import AttributionModel

FeatureAttributionInput = Union[TextInput, BatchEncoding, Batch]


logger = logging.getLogger(__name__)


def get_batch_from_inputs(
    attribution_model: "AttributionModel",
    inputs: FeatureAttributionInput,
    include_eos_baseline: bool = False,
    as_targets: bool = False,
    skip_special_tokens: bool = False,
) -> Batch:
    if isinstance(inputs, Batch):
        batch = inputs
    else:
        if isinstance(inputs, (str, list)):
            encodings: BatchEncoding = attribution_model.encode(
                inputs,
                as_targets=as_targets,
                return_baseline=True,
                include_eos_baseline=include_eos_baseline,
                add_special_tokens=not skip_special_tokens,
            )
        elif isinstance(inputs, BatchEncoding):
            encodings = inputs
        else:
            raise ValueError(
                f"Error: Found inputs of type {type(inputs)}. "
                "Inputs must be either a string, a list of strings, a BatchEncoding or a Batch."
            )
        embeddings = BatchEmbedding(
            input_embeds=attribution_model.embed(
                encodings.input_ids, as_targets=as_targets, add_special_tokens=not skip_special_tokens
            ),
            baseline_embeds=attribution_model.embed(
                encodings.baseline_ids, as_targets=as_targets, add_special_tokens=not skip_special_tokens
            ),
        )
        batch = Batch(encodings, embeddings)
    return batch


def merge_attributions(attributions: list["FeatureAttributionOutput"]) -> "FeatureAttributionOutput":
    """Merges multiple :class:`~inseq.data.FeatureAttributionOutput` objects into a single one.

    Merging is allowed only if the two outputs match on the fields specified in ``_merge_match_info_fields``.

    Args:
        attributions (:obj:`list` of :class:`~inseq.data.FeatureAttributionOutput`): The FeatureAttributionOutput
            objects to be merged.

    Returns:
        :class:`~inseq.data.FeatureAttributionOutput`: Merged object.
    """
    assert all(
        isinstance(x, FeatureAttributionOutput) for x in attributions
    ), "Only FeatureAttributionOutput objects can be merged."
    first = attributions[0]
    for match_field in FeatureAttributionOutput._merge_match_info_fields:
        assert all(
            (
                attr.info[match_field] == first.info[match_field]
                if match_field in first.info
                else match_field not in attr.info
            )
            for attr in attributions
        ), f"Cannot merge: incompatible values for field {match_field}"
    out_info = first.info.copy()
    if "attr_pos_end" in first.info:
        out_info.update({"attr_pos_end": max(attr.info["attr_pos_end"] for attr in attributions)})
    if "generated_texts" in first.info:
        out_info.update({"generated_texts": [text for attr in attributions for text in attr.info["generated_texts"]]})
    if "input_texts" in first.info:
        out_info.update({"input_texts": [text for attr in attributions for text in attr.info["input_texts"]]})
    return FeatureAttributionOutput(
        sequence_attributions=[seqattr for attr in attributions for seqattr in attr.sequence_attributions],
        step_attributions=(
            [stepattr for attr in attributions for stepattr in attr.step_attributions]
            if first.step_attributions is not None
            else None
        ),
        info=out_info,
    )


@dataclass(eq=False, repr=False)
class FeatureAttributionSequenceOutput(TensorWrapper, AggregableMixin):
    """Output produced by a standard attribution method.

    Attributes:
        source (list of :class:`~inseq.utils.typing.TokenWithId`): Tokenized source sequence.
        target (list of :class:`~inseq.utils.typing.TokenWithId`): Tokenized target sequence.
        source_attributions (:obj:`SequenceAttributionTensor`): Tensor of shape (`source_len`,
            `target_len`) plus an optional third dimension if the attribution is granular (e.g.
            gradient attribution) containing the attribution scores produced at each generation step of
            the target for every source token.
        target_attributions (:obj:`SequenceAttributionTensor`, optional): Tensor of shape
            (`target_len`, `target_len`), plus an optional third dimension if
            the attribution is granular containing the attribution scores produced at each generation
            step of the target for every token in the target prefix.
        step_scores (:obj:`dict[str, SingleScorePerStepTensor]`, optional): Dictionary of step scores
            produced alongside attributions (one per generation step).
        sequence_scores (:obj:`dict[str, MultipleScoresPerStepTensor]`, optional): Dictionary of sequence
            scores produced alongside attributions (n per generation step, as for attributions).
    """

    source: list[TokenWithId]
    target: list[TokenWithId]
    source_attributions: Optional[SequenceAttributionTensor] = None
    target_attributions: Optional[SequenceAttributionTensor] = None
    step_scores: Optional[dict[str, SingleScoresPerSequenceTensor]] = None
    sequence_scores: Optional[dict[str, MultipleScoresPerSequenceTensor]] = None
    attr_pos_start: int = 0
    attr_pos_end: Optional[int] = None
    _aggregator: Union[str, list[str], None] = None
    _dict_aggregate_fn: Optional[dict[str, str]] = None

    def __post_init__(self):
        if self._dict_aggregate_fn is None:
            self._dict_aggregate_fn = {}
        default_aggregate_fn = DEFAULT_ATTRIBUTION_AGGREGATE_DICT
        default_aggregate_fn.update(self._dict_aggregate_fn)
        self._dict_aggregate_fn = default_aggregate_fn
        if self._aggregator is None:
            self._aggregator = "scores"
        if self.attr_pos_end is None or self.attr_pos_end > len(self.target):
            self.attr_pos_end = len(self.target)

<<<<<<< HEAD
    def _convert_to_safetensors(self, scores_precision: ScorePrecision = "float32"):
        """
        Converts tensor attributes within the class to the specified precision.
        The conversion is based on the specified `scores_precision`.
        If the input tensor is already of the desired precision, no conversion occurs.
        For float8, the function performs scaling and converts to uint8, which can be later converted back to float16 upon reloading.

        Args:
            scores_precision (str, optional): Desired output data type precision. Defaults to "float32".
        Returns:
            self: The function modifies the class attributes in-place.
        """

        if self.source_attributions is not None:
            self.source_attributions = convert_to_safetensor(
                self.source_attributions.contiguous(), quantization=scores_precision
            )
        if self.target_attributions is not None:
            self.target_attributions = convert_to_safetensor(
                self.target_attributions.contiguous(), quantization=scores_precision
            )
        if self.step_scores is not None:
            self.step_scores = {
                k: convert_to_safetensor(v.contiguous(), quantization=scores_precision)
                for k, v in self.step_scores.items()
            }
        if self.sequence_scores is not None:
            self.sequence_scores = {
                k: convert_to_safetensor(v.contiguous(), quantization=scores_precision)
                for k, v in self.sequence_scores.items()
            }
        return self

    def _recover_from_safetensors(self):
        """
        Converts tensor attributes within the class from b64-encoded safetensors to torch tensors.`.
        Args:
            self
        Returns:
            self
        """
        if self.source_attributions is not None:
            self.source_attributions = dequantize_safetensor(base64.b64decode(self.source_attributions))
        if self.target_attributions is not None:
            self.target_attributions = dequantize_safetensor(base64.b64decode(self.target_attributions))
        if self.step_scores is not None:
            self.step_scores = {k: dequantize_safetensor(base64.b64decode(v)) for k, v in self.step_scores.items()}
        if self.sequence_scores is not None:
            self.sequence_scores = {
                k: dequantize_safetensor(base64.b64decode(v)) for k, v in self.sequence_scores.items()
            }
        return self
=======
    def __getitem__(self, s: Union[slice, int]) -> "FeatureAttributionSequenceOutput":
        source_spans = None if self.source_attributions is None else (s.start, s.stop)
        target_spans = None if self.source_attributions is not None else (s.start, s.stop)
        return self.aggregate("slices", source_spans=source_spans, target_spans=target_spans)

    def __sub__(self, other: "FeatureAttributionSequenceOutput") -> "FeatureAttributionSequenceOutput":
        if not isinstance(other, self.__class__):
            raise ValueError(f"Cannot compare {type(other)} with {type(self)}")
        return self.aggregate("pair", paired_attr=other, do_post_aggregation_checks=False)
>>>>>>> cca496dc

    @staticmethod
    def get_remove_pad_fn(attr: "FeatureAttributionStepOutput", name: str) -> Callable:
        if attr.source_attributions is None or name.startswith("decoder"):
            remove_pad_fn = lambda scores, _, targets, seq_id: scores[seq_id][
                : len(targets[seq_id]), : len(targets[seq_id]), ...
            ]
        elif name.startswith("encoder"):
            remove_pad_fn = lambda scores, sources, _, seq_id: scores[seq_id][
                : len(sources[seq_id]), : len(sources[seq_id]), ...
            ]
        else:  # default case: cross-attention
            remove_pad_fn = lambda scores, sources, targets, seq_id: scores[seq_id][
                : len(sources[seq_id]), : len(targets[seq_id]), ...
            ]
        return remove_pad_fn

    @classmethod
    def from_step_attributions(
        cls,
        attributions: list["FeatureAttributionStepOutput"],
        tokenized_target_sentences: list[list[TokenWithId]],
        pad_token: Optional[Any] = None,
        attr_pos_end: Optional[int] = None,
    ) -> list["FeatureAttributionSequenceOutput"]:
        """Converts a list of :class:`~inseq.data.attribution.FeatureAttributionStepOutput` objects containing multiple
        examples outputs per step into a list of :class:`~inseq.data.attribution.FeatureAttributionSequenceOutput` with
        every object containing all step outputs for an individual example.

        Raises:
            `ValueError`: If the number of sequences in the attributions is not the same for all input sequences.

        Returns:
            `List[FeatureAttributionSequenceOutput]`: List of
            :class:`~inseq.data.attribution.FeatureAttributionSequenceOutput` objects.
        """
        attr = attributions[0]
        num_sequences = len(attr.prefix)
        if not all(len(attr.prefix) == num_sequences for attr in attributions):
            raise ValueError("All the attributions must include the same number of sequences.")
        seq_attributions: list[FeatureAttributionSequenceOutput] = []
        sources = []
        targets = []
        pos_start = []
        for seq_idx in range(num_sequences):
            if attr.source_attributions is not None:
                sources.append(drop_padding(attr.source[seq_idx], pad_token))
            curr_target = [a.target[seq_idx][0] for a in attributions]
            targets.append(drop_padding(curr_target, pad_token))
            if all(attr.prefix[seq_idx][0] == pad_token for seq_idx in range(num_sequences)):
                tokenized_target_sentences[seq_idx] = tokenized_target_sentences[seq_idx][:1] + drop_padding(
                    tokenized_target_sentences[seq_idx][1:], pad_token
                )
            else:
                tokenized_target_sentences[seq_idx] = drop_padding(tokenized_target_sentences[seq_idx], pad_token)
        if attr_pos_end is None:
            attr_pos_end = max(len(t) for t in tokenized_target_sentences)
        for seq_idx in range(num_sequences):
            # If the model is decoder-only, the source is the input prefix
            curr_pos_start = min(len(tokenized_target_sentences[seq_idx]), attr_pos_end) - len(targets[seq_idx])
            pos_start.append(curr_pos_start)
            source = tokenized_target_sentences[seq_idx][:curr_pos_start] if not sources else sources[seq_idx]
            curr_seq_attribution: FeatureAttributionSequenceOutput = attr.get_sequence_cls(
                source=source,
                target=tokenized_target_sentences[seq_idx],
                attr_pos_start=pos_start[seq_idx],
                attr_pos_end=attr_pos_end,
            )
            seq_attributions.append(curr_seq_attribution)
        if attr.source_attributions is not None:
            source_attributions = get_sequences_from_batched_steps([att.source_attributions for att in attributions])
            for seq_id in range(num_sequences):
                # Remove padding from tensor
                filtered_source_attribution = source_attributions[seq_id][
                    : len(sources[seq_id]), : len(targets[seq_id]), ...
                ]
                seq_attributions[seq_id].source_attributions = filtered_source_attribution
        if attr.target_attributions is not None:
            target_attributions = get_sequences_from_batched_steps(
                [att.target_attributions for att in attributions], padding_dims=[1]
            )
            for seq_id in range(num_sequences):
                start_idx = max(pos_start) - pos_start[seq_id]
                end_idx = start_idx + len(tokenized_target_sentences[seq_id])
                target_attributions[seq_id] = target_attributions[seq_id][
                    start_idx:end_idx, : len(targets[seq_id]), ...  # noqa: E203
                ]
                if target_attributions[seq_id].shape[0] != len(tokenized_target_sentences[seq_id]):
                    target_attributions[seq_id] = pad_with_nan(target_attributions[seq_id], dim=0, pad_size=1)
                seq_attributions[seq_id].target_attributions = target_attributions[seq_id]
        if attr.step_scores is not None:
            step_scores = [{} for _ in range(num_sequences)]
            for step_score_name in attr.step_scores.keys():
                out_step_scores = get_sequences_from_batched_steps(
                    [att.step_scores[step_score_name] for att in attributions], stack_dim=1
                )
                for seq_id in range(num_sequences):
                    step_scores[seq_id][step_score_name] = out_step_scores[seq_id][: len(targets[seq_id])]
            for seq_id in range(num_sequences):
                seq_attributions[seq_id].step_scores = step_scores[seq_id]
        if attr.sequence_scores is not None:
            seq_scores = [{} for _ in range(num_sequences)]
            for seq_score_name in attr.sequence_scores.keys():
                # Since we need to know in advance the length of the sequence to remove padding from
                # batching sequences with different lengths, we rely on code names for sequence scores
                # that are not source-to-target (default for encoder-decoder) or target-to-target
                # (default for decoder only).
                remove_pad_fn = cls.get_remove_pad_fn(attr, seq_score_name)
                if seq_score_name.startswith("encoder"):
                    out_seq_scores = [attr.sequence_scores[seq_score_name][i, ...] for i in range(num_sequences)]
                else:
                    out_seq_scores = get_sequences_from_batched_steps(
                        [att.sequence_scores[seq_score_name] for att in attributions], padding_dims=[1]
                    )
                for seq_id in range(num_sequences):
                    seq_scores[seq_id][seq_score_name] = remove_pad_fn(out_seq_scores, sources, targets, seq_id)
            for seq_id in range(num_sequences):
                seq_attributions[seq_id].sequence_scores = seq_scores[seq_id]
        return seq_attributions

    def show(
        self,
        min_val: Optional[int] = None,
        max_val: Optional[int] = None,
        display: bool = True,
        return_html: Optional[bool] = False,
        aggregator: Union[AggregatorPipeline, type[Aggregator]] = None,
        do_aggregation: bool = True,
        **kwargs,
    ) -> Optional[str]:
        """Visualize the attributions.

        Args:
            min_val (:obj:`int`, *optional*, defaults to None):
                Minimum value in the color range of the visualization. If None, the minimum value of the attributions
                across all visualized examples is used.
            max_val (:obj:`int`, *optional*, defaults to None):
                Maximum value in the color range of the visualization. If None, the maximum value of the attributions
                across all visualized examples is used.
            display (:obj:`bool`, *optional*, defaults to True):
                Whether to display the visualization. Can be set to False if the visualization is produced and stored
                for later use.
            return_html (:obj:`bool`, *optional*, defaults to False):
                Whether to return the HTML code of the visualization.
            aggregator (:obj:`AggregatorPipeline`, *optional*, defaults to None):
                Aggregates attributions before visualizing them. If not specified, the default aggregator for the class
                is used.
            do_aggregation (:obj:`bool`, *optional*, defaults to True):
                Whether to aggregate the attributions before visualizing them. Allows to skip aggregation if the
                attributions are already aggregated.

        Returns:
            :obj:`str`: The HTML code of the visualization if :obj:`return_html` is set to True, otherwise None.
        """
        from inseq import show_attributions

        # If no aggregator is specified, the default aggregator for the class is used
        aggregated = self.aggregate(aggregator, **kwargs) if do_aggregation else self
        if (aggregated.source_attributions is not None and aggregated.source_attributions.shape[1] == 0) or (
            aggregated.target_attributions is not None and aggregated.target_attributions.shape[1] == 0
        ):
            tokens = "".join(tid.token for tid in self.target)
            logger.warning(f"Found empty attributions, skipping attribution matching generation: {tokens}")
        else:
            return show_attributions(aggregated, min_val, max_val, display, return_html)

    @property
    def minimum(self) -> float:
        minimum = 0
        if self.source_attributions is not None:
            minimum = min(minimum, float(torch.nan_to_num(self.source_attributions).min()))
        if self.target_attributions is not None:
            minimum = min(minimum, float(torch.nan_to_num(self.target_attributions).min()))
        return minimum

    @property
    def maximum(self) -> float:
        maximum = 0
        if self.source_attributions is not None:
            maximum = max(maximum, float(torch.nan_to_num(self.source_attributions).max()))
        if self.target_attributions is not None:
            maximum = max(maximum, float(torch.nan_to_num(self.target_attributions).max()))
        return maximum

    def weight_attributions(self, step_fn_id: str):
        """Weights attribution scores in place by the value of the selected step function for every generation step.

        Args:
            step_fn_id (`str`):
                The id of the step function to use for weighting the attributions (e.g. ``probability``)
        """
        aggregated_attr = self.aggregate()
        step_scores = self.step_scores[step_fn_id].T.unsqueeze(1)
        if self.source_attributions is not None:
            source_attr = aggregated_attr.source_attributions.float().T
            self.source_attributions = (step_scores * source_attr).T
        if self.target_attributions is not None:
            target_attr = aggregated_attr.target_attributions.float().T
            self.target_attributions = (step_scores * target_attr).T
        # Empty aggregator pipeline -> no aggregation
        self._aggregator = []
        return self

    def get_scores_dicts(
        self,
        aggregator: Union[AggregatorPipeline, type[Aggregator]] = None,
        do_aggregation: bool = True,
        **kwargs,
    ) -> dict[str, dict[str, dict[str, float]]]:
        # If no aggregator is specified, the default aggregator for the class is used
        aggr = self.aggregate(aggregator, **kwargs) if do_aggregation else self
        return_dict = {"source_attributions": {}, "target_attributions": {}, "step_scores": {}}
        for tgt_idx in range(aggr.attr_pos_start, aggr.attr_pos_end):
            tgt_tok = aggr.target[tgt_idx]
            if aggr.source_attributions is not None:
                return_dict["source_attributions"][(tgt_idx, tgt_tok.token)] = {}
                for src_idx, src_tok in enumerate(aggr.source):
                    return_dict["source_attributions"][(tgt_idx, tgt_tok.token)][
                        (src_idx, src_tok.token)
                    ] = aggr.source_attributions[src_idx, tgt_idx - aggr.attr_pos_start].item()
            if aggr.target_attributions is not None:
                return_dict["target_attributions"][(tgt_idx, tgt_tok.token)] = {}
                for tgt_idx_attr in range(aggr.attr_pos_end):
                    tgt_tok_attr = aggr.target[tgt_idx_attr]
                    return_dict["target_attributions"][(tgt_idx, tgt_tok.token)][
                        (tgt_idx_attr, tgt_tok_attr.token)
                    ] = aggr.target_attributions[tgt_idx_attr, tgt_idx - aggr.attr_pos_start].item()
            if aggr.step_scores is not None:
                return_dict["step_scores"][(tgt_idx, tgt_tok.token)] = {}
                for step_score_id, step_score in aggr.step_scores.items():
                    return_dict["step_scores"][(tgt_idx, tgt_tok.token)][step_score_id] = step_score[
                        tgt_idx - aggr.attr_pos_start
                    ].item()
        return return_dict


@dataclass(eq=False, repr=False)
class FeatureAttributionStepOutput(TensorWrapper):
    """Output of a single step of feature attribution, plus extra information related to what was attributed."""

    source_attributions: Optional[StepAttributionTensor] = None
    step_scores: Optional[dict[str, SingleScorePerStepTensor]] = None
    target_attributions: Optional[StepAttributionTensor] = None
    sequence_scores: Optional[dict[str, MultipleScoresPerStepTensor]] = None
    source: Optional[OneOrMoreTokenWithIdSequences] = None
    prefix: Optional[OneOrMoreTokenWithIdSequences] = None
    target: Optional[OneOrMoreTokenWithIdSequences] = None
    _sequence_cls: type["FeatureAttributionSequenceOutput"] = FeatureAttributionSequenceOutput

    def __post_init__(self):
        self.to(torch.float32)
        if self.step_scores is None:
            self.step_scores = {}
        if self.sequence_scores is None:
            self.sequence_scores = {}

    def get_sequence_cls(self, **kwargs):
        return self._sequence_cls(**kwargs)

    def remap_from_filtered(
        self,
        target_attention_mask: TargetIdsTensor,
        batch: Union[DecoderOnlyBatch, EncoderDecoderBatch],
        is_final_step_method: bool = False,
    ) -> None:
        """Remaps the attributions to the original shape of the input sequence."""
        batch_size = (
            len(batch.sources.input_tokens) if self.source_attributions is not None else len(batch.target_tokens)
        )
        source_len = len(batch.sources.input_tokens[0])
        target_len = len(batch.target_tokens[0])
        # Normal per-step attribution outputs have shape (batch_size, seq_len, ...)
        other_dims_start_idx = 2
        # Final step attribution outputs have shape (batch_size, seq_len, seq_len, ...)
        if is_final_step_method:
            other_dims_start_idx += 1
        other_dims = (
            self.source_attributions.shape[other_dims_start_idx:]
            if self.source_attributions is not None
            else self.target_attributions.shape[other_dims_start_idx:]
        )
        if self.source_attributions is not None:
            self.source_attributions = remap_from_filtered(
                original_shape=(batch_size, *self.source_attributions.shape[1:]),
                mask=target_attention_mask,
                filtered=self.source_attributions,
            )
        if self.target_attributions is not None:
            self.target_attributions = remap_from_filtered(
                original_shape=(batch_size, *self.target_attributions.shape[1:]),
                mask=target_attention_mask,
                filtered=self.target_attributions,
            )
        if self.step_scores is not None:
            for score_name, score_tensor in self.step_scores.items():
                self.step_scores[score_name] = remap_from_filtered(
                    original_shape=(batch_size, 1),
                    mask=target_attention_mask,
                    filtered=score_tensor.unsqueeze(-1),
                ).squeeze(-1)
        if self.sequence_scores is not None:
            for score_name, score_tensor in self.sequence_scores.items():
                if score_name.startswith("decoder"):
                    original_shape = (batch_size, target_len, target_len, *other_dims)
                elif score_name.startswith("encoder"):
                    original_shape = (batch_size, source_len, source_len, *other_dims)
                else:  # default case: cross-attention
                    original_shape = (batch_size, source_len, target_len, *other_dims)
                self.sequence_scores[score_name] = remap_from_filtered(
                    original_shape=original_shape,
                    mask=target_attention_mask,
                    filtered=score_tensor,
                )


@dataclass
class FeatureAttributionOutput:
    """Output produced by the `AttributionModel.attribute` method.

    Attributes:
        sequence_attributions (list of :class:`~inseq.data.FeatureAttributionSequenceOutput`): List
                containing all attributions performed on input sentences (one per input sentence, including
                source and optionally target-side attribution).
        step_attributions (list of :class:`~inseq.data.FeatureAttributionStepOutput`, optional): List
                containing all step attributions (one per generation step performed on the batch), returned if
                `output_step_attributions=True`.
        info (dict with str keys and any values): Dictionary including all available parameters used to
                perform the attribution.
    """

    # These fields of the info dictionary should be matching to allow merging
    _merge_match_info_fields = [
        "attribute_target",
        "attribution_method",
        "constrained_decoding",
        "include_eos_baseline",
        "model_class",
        "model_name",
        "step_scores",
        "tokenizer_class",
        "tokenizer_name",
    ]

    sequence_attributions: list[FeatureAttributionSequenceOutput]
    step_attributions: Optional[list[FeatureAttributionStepOutput]] = None
    info: dict[str, Any] = field(default_factory=dict)

    def __str__(self):
        return f"{self.__class__.__name__}({pretty_dict(self.__dict__)})"

    def __repr__(self):
        return self.__str__()

    def __eq__(self, other):
        for self_seq, other_seq in zip(self.sequence_attributions, other.sequence_attributions):
            if self_seq != other_seq:
                return False
        if self.step_attributions is not None and other.step_attributions is not None:
            for self_step, other_step in zip(self.step_attributions, other.step_attributions):
                if self_step != other_step:
                    return False
        if self.info != other.info:
            return False
        return True

    def __getitem__(self, item) -> FeatureAttributionSequenceOutput:
        return self.sequence_attributions[item]

    def __len__(self) -> int:
        return len(self.sequence_attributions)

    def __iter__(self):
        return iter(self.sequence_attributions)

    def __add__(self, other) -> "FeatureAttributionOutput":
        return merge_attributions([self, other])

    def __radd__(self, other) -> "FeatureAttributionOutput":
        return self.__add__(other)

    def save(
        self,
        path: PathLike,
        overwrite: bool = False,
        compress: bool = False,
        ndarray_compact: bool = True,
        use_primitives: bool = False,
        split_sequences: bool = False,
        scores_precision: ScorePrecision = "float32",
    ) -> None:
        """Save class contents to a JSON file.

        Args:
            path (:obj:`os.PathLike`): Path to the folder where the attribution output will be stored
                (e.g. ``./out.json``).
            overwrite (:obj:`bool`, *optional*, defaults to False):
                If True, overwrite the file if it exists, raise error otherwise.
            compress (:obj:`bool`, *optional*, defaults to False):
                If True, the output file is compressed using gzip. Especially useful for large sequences and granular
                attributions with umerged hidden dimensions.
            ndarray_compact (:obj:`bool`, *optional*, defaults to True):
                If True, the arrays for scores and attributions are stored in a compact b64 format. Otherwise, they are
                stored as plain lists of floats.
            use_primitives (:obj:`bool`, *optional*, defaults to False):
                If True, the output is stored as a list of dictionaries with primitive types (e.g. int, float, str).
                Note that an attribution saved with this option cannot be loaded with the `load` method.
            split_sequences (:obj:`bool`, *optional*, defaults to False):
                If True, the output is split into multiple files, one per sequence. The file names are generated by
                appending the sequence index to the given path (e.g. ``./out.json`` with two sequences ->
                ``./out_0.json``, ``./out_1.json``)
            scores_precision (:obj:`str`, *optional*, defaults to "float32"):
                Rounding precision for saved scores. Can be used to reduce space on disk but introduces rounding
                errors. Can be combined with compress=True for further space reduction.
                Accepted values: "float32", "float16", or "float8". Default: "float32" (no rounding).
        """
        if not overwrite and Path(path).exists():
            raise ValueError(f"{path} already exists. Override with overwrite=True.")
        save_outs = []
        paths = []
        if split_sequences:
            for seq_id in range(len(self.sequence_attributions)):
                attr_out = deepcopy(self)
                attr_out.sequence_attributions = [
                    attr_out.sequence_attributions[seq_id]._convert_to_safetensors(scores_precision=scores_precision)
                ]  # this overwrites the original
                attr_out.step_attributions = None
                attr_out.info["input_texts"] = [attr_out.info["input_texts"][seq_id]]
                attr_out.info["generated_texts"] = [attr_out.info["generated_texts"][seq_id]]
                save_outs.append(attr_out)
                paths.append(f"{str(path).split('.json')[0]}_{seq_id}.json{'.gz' if compress else ''}")
        else:
            self_out = deepcopy(self)
            self_out.sequence_attributions = [
                seq._convert_to_safetensors(scores_precision=scores_precision)
                for seq in self_out.sequence_attributions
            ]
            save_outs.append(self_out)
            paths.append(path)
        for attr_out, path_out in zip(save_outs, paths):
            with open(path_out, f"w{'b' if compress else ''}") as f:
                json_advanced_dump(
                    attr_out,
                    f,
                    allow_nan=True,
                    indent=4,
                    sort_keys=True,
                    ndarray_compact=ndarray_compact,
                    compression=compress,
                    use_primitives=use_primitives,
                )

    @staticmethod
    def load(
        path: PathLike,
        decompress: bool = False,
    ) -> "FeatureAttributionOutput":
        """Load saved attribution output into a new :class:`~inseq.data.FeatureAttributionOutput` object.

        Args:
            path (:obj:`str`): Path to the JSON file containing the saved attribution output.
                Note that the file must have been saved with the :meth:`~inseq.data.FeatureAttributionOutput.save`
                method with ``use_primitives=False`` in order to be loaded correctly.
            decompress (:obj:`bool`, *optional*, defaults to False):
                If True, the input file is decompressed using gzip.

        Returns:
            :class:`~inseq.data.FeatureAttributionOutput`: Loaded attribution output
        """
        out = json_advanced_load(path, decompression=decompress)
        out.sequence_attributions = [seq._recover_from_safetensors() for seq in out.sequence_attributions]
        if out.step_attributions is not None:
            out.step_attributions = [step._recover_from_safetensors() for step in out.step_attributions]
        return out

    def aggregate(
        self,
        aggregator: Union[AggregatorPipeline, type[Aggregator]] = None,
        **kwargs,
    ) -> "FeatureAttributionOutput":
        """Aggregate the sequence attributions using one or more aggregators.

        Args:
            aggregator (:obj:`AggregatorPipeline` or :obj:`Type[Aggregator]`, optional): Aggregator
                or pipeline to use. If not provided, the default aggregator for every sequence attribution
                is used.

        Returns:
            :class:`~inseq.data.FeatureAttributionOutput`: Aggregated attribution output
        """
        aggregated = deepcopy(self)
        for idx, seq in enumerate(aggregated.sequence_attributions):
            aggregated.sequence_attributions[idx] = seq.aggregate(aggregator, **kwargs)
        return aggregated

    def show(
        self,
        min_val: Optional[int] = None,
        max_val: Optional[int] = None,
        display: bool = True,
        return_html: Optional[bool] = False,
        aggregator: Union[AggregatorPipeline, type[Aggregator]] = None,
        do_aggregation: bool = True,
        **kwargs,
    ) -> Optional[str]:
        """Visualize the sequence attributions.

        Args:
            min_val (int, optional): Minimum value for color scale.
            max_val (int, optional): Maximum value for color scale.
            display (bool, optional): If True, display the attribution visualization.
            return_html (bool, optional): If True, return the attribution visualization as HTML.
            aggregator (:obj:`AggregatorPipeline` or :obj:`Type[Aggregator]`, optional): Aggregator
                or pipeline to use. If not provided, the default aggregator for every sequence attribution
                is used.
            do_aggregation (:obj:`bool`, *optional*, defaults to True):
                Whether to aggregate the attributions before visualizing them. Allows to skip aggregation if the
                attributions are already aggregated.

        Returns:
            str: Attribution visualization as HTML if `return_html=True`, None otherwise.
        """
        out_str = ""
        for attr in self.sequence_attributions:
            if return_html:
                out_str += attr.show(min_val, max_val, display, return_html, aggregator, do_aggregation, **kwargs)
            else:
                attr.show(min_val, max_val, display, return_html, aggregator, do_aggregation, **kwargs)
        if return_html:
            return out_str

    def weight_attributions(self, step_score_id: str):
        for i, attr in enumerate(self.sequence_attributions):
            self.sequence_attributions[i] = attr.weight_attributions(step_score_id)

    def get_scores_dicts(
        self, aggregator: Union[AggregatorPipeline, type[Aggregator]] = None, do_aggregation: bool = True, **kwargs
    ) -> list[dict[str, dict[str, dict[str, float]]]]:
        """Get all computed scores (attributions and step scores) for all sequences as a list of dictionaries.

        Returns:
            :obj:`list(dict)`: List containing one dictionary per sequence. Every dictionary contains the keys
            "source_attributions", "target_attributions" and "step_scores". For each of these keys, the value is a
            dictionary with generated tokens as keys, and for values a final dictionary. For  "step_scores", the keys
            of the final dictionary are the step score ids, and the values are the scores.
            For "source_attributions" and "target_attributions", the keys of the final dictionary are respectively
            source and target tokens, and the values are the attribution scores.

        This output is intended to be easily converted to a pandas DataFrame. The following example produces a list of
        DataFrames, one for each sequence, matching the source attributions that would be visualized by out.show().

        ```python
        dfs = [pd.DataFrame(x["source_attributions"]) for x in out.get_scores_dicts()]
        ```
        """
        return [attr.get_scores_dicts(aggregator, do_aggregation, **kwargs) for attr in self.sequence_attributions]


@dataclass(eq=False, repr=False)
class GranularFeatureAttributionSequenceOutput(FeatureAttributionSequenceOutput):
    """Raw output of a single sequence of granular feature attribution.

    An example of granular feature attribution methods are gradient-based attribution methods such as Integrated
    Gradients, returning one score per hidden dimension of the model for every generated token.

    Adds the convergence delta and default L2 + normalization merging of attributions to the base class.
    """

    def __post_init__(self):
        super().__post_init__()
        self._aggregator = "vnorm"
        self._dict_aggregate_fn["source_attributions"]["scores"] = "vnorm"
        self._dict_aggregate_fn["target_attributions"]["scores"] = "vnorm"
        if "deltas" not in self._dict_aggregate_fn["step_scores"]["spans"]:
            self._dict_aggregate_fn["step_scores"]["spans"]["deltas"] = "absmax"


@dataclass(eq=False, repr=False)
class GranularFeatureAttributionStepOutput(FeatureAttributionStepOutput):
    """Raw output of a single step of gradient feature attribution."""

    _sequence_cls: type["FeatureAttributionSequenceOutput"] = GranularFeatureAttributionSequenceOutput


@dataclass(eq=False, repr=False)
class CoarseFeatureAttributionSequenceOutput(FeatureAttributionSequenceOutput):
    """Raw output of a single sequence of coarse-grained feature attribution.

    An example of coarse-grained feature attribution methods are occlusion methods in which a whole token is masked at
    once, producing a single output score per token.
    """

    def __post_init__(self):
        super().__post_init__()
        self._aggregator = []


@dataclass(eq=False, repr=False)
class CoarseFeatureAttributionStepOutput(FeatureAttributionStepOutput):
    """Raw output of a single step of coarse-grained feature attribution."""

    _sequence_cls: type["FeatureAttributionSequenceOutput"] = CoarseFeatureAttributionSequenceOutput


@dataclass(eq=False, repr=False)
class MultiDimensionalFeatureAttributionSequenceOutput(FeatureAttributionSequenceOutput):
    """Raw output of a single sequence of multi-dimensional feature attribution.

    Multi-dimensional feature attribution methods are a generalization of granular feature attribution methods
    allowing for an arbitrary number of extra dimensions. For example, the attention method returns one score per
    attention head and per layer for every source-target token pair in the source attributions (i.e. 2 dimensions).
    """

    _num_dimensions: int = 2

    def __post_init__(self):
        super().__post_init__()
        self._aggregator = ["mean"] * self._num_dimensions


@dataclass(eq=False, repr=False)
class MultiDimensionalFeatureAttributionStepOutput(FeatureAttributionStepOutput):
    """Raw output of a single step of multi-dimensional feature attribution."""

    _num_dimensions: int = 2
    _sequence_cls: type["FeatureAttributionSequenceOutput"] = MultiDimensionalFeatureAttributionSequenceOutput

    def get_sequence_cls(self, **kwargs):
        return MultiDimensionalFeatureAttributionSequenceOutput(_num_dimensions=self._num_dimensions, **kwargs)<|MERGE_RESOLUTION|>--- conflicted
+++ resolved
@@ -169,7 +169,16 @@
         if self.attr_pos_end is None or self.attr_pos_end > len(self.target):
             self.attr_pos_end = len(self.target)
 
-<<<<<<< HEAD
+    def __getitem__(self, s: Union[slice, int]) -> "FeatureAttributionSequenceOutput":
+        source_spans = None if self.source_attributions is None else (s.start, s.stop)
+        target_spans = None if self.source_attributions is not None else (s.start, s.stop)
+        return self.aggregate("slices", source_spans=source_spans, target_spans=target_spans)
+
+    def __sub__(self, other: "FeatureAttributionSequenceOutput") -> "FeatureAttributionSequenceOutput":
+        if not isinstance(other, self.__class__):
+            raise ValueError(f"Cannot compare {type(other)} with {type(self)}")
+        return self.aggregate("pair", paired_attr=other, do_post_aggregation_checks=False)
+
     def _convert_to_safetensors(self, scores_precision: ScorePrecision = "float32"):
         """
         Converts tensor attributes within the class to the specified precision.
@@ -206,10 +215,6 @@
     def _recover_from_safetensors(self):
         """
         Converts tensor attributes within the class from b64-encoded safetensors to torch tensors.`.
-        Args:
-            self
-        Returns:
-            self
         """
         if self.source_attributions is not None:
             self.source_attributions = dequantize_safetensor(base64.b64decode(self.source_attributions))
@@ -222,17 +227,6 @@
                 k: dequantize_safetensor(base64.b64decode(v)) for k, v in self.sequence_scores.items()
             }
         return self
-=======
-    def __getitem__(self, s: Union[slice, int]) -> "FeatureAttributionSequenceOutput":
-        source_spans = None if self.source_attributions is None else (s.start, s.stop)
-        target_spans = None if self.source_attributions is not None else (s.start, s.stop)
-        return self.aggregate("slices", source_spans=source_spans, target_spans=target_spans)
-
-    def __sub__(self, other: "FeatureAttributionSequenceOutput") -> "FeatureAttributionSequenceOutput":
-        if not isinstance(other, self.__class__):
-            raise ValueError(f"Cannot compare {type(other)} with {type(self)}")
-        return self.aggregate("pair", paired_attr=other, do_post_aggregation_checks=False)
->>>>>>> cca496dc
 
     @staticmethod
     def get_remove_pad_fn(attr: "FeatureAttributionStepOutput", name: str) -> Callable:
