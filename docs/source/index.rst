.. inseq documentation entrypoint file

    Copyright 2021 The Inseq Team. All rights reserved.

    Licensed under the Apache License, Version 2.0 (the "License"); you may not use this file except in compliance with
    the License. You may obtain a copy of the License at

        http://www.apache.org/licenses/LICENSE-2.0

    Unless required by applicable law or agreed to in writing, software distributed under the License is distributed on
    an "AS IS" BASIS, WITHOUT WARRANTIES OR CONDITIONS OF ANY KIND, either express or implied. See the License for the
    specific language governing permissions and limitations under the License.

##############################
Welcome to Inseq! |:bug:|
##############################

Inseq is a Pytorch-based hackable toolkit to democratize the study of **in**\terpretability for **seq**\uence generation models. At the moment, Inseq supports a wide set of models from the |:hugging_face:| `Transformers <https://github.com/huggingface/transformers/>`__ library and an ever-growing set of feature attribution methods, leveraging in part the widely-used `Captum library <https://captum.ai>`__. For a quick introduction to common use cases, see the :doc:`examples/quickstart` page.

- **Paper:** `https://arxiv.org/abs/2302.13942 <http://arxiv.org/abs/2302.13942>`__
- **Github:** `https://github.com/inseq-team/inseq <https://github.com/inseq-team/inseq>`__
- **PyPI Package:** `https://pypi.org/project/inseq <https://pypi.org/project/inseq>`__
- **MT Gender Bias Demo:** `oskarvanderwal/MT-bias-demo <https://huggingface.co/spaces/oskarvanderwal/MT-bias-demo>`__

Using Inseq, feature attribution maps that can be saved, reloaded, aggregated and visualized either as HTMLs (with Jupyter notebook support) or directly in the console using `rich <https://rich.readthedocs.io/en/latest/>`__. Besides simple attribution, Inseq also supports features like step score extraction, attribution aggregation and attributed functions customization for more advanced use cases. Refer to the guides in the |:bug:| Using Inseq section for more details and examples on specific features.

To give a taste of what Inseq can do in a couple lines of code, here's a snippet doing source-side attribution of an English-to-Italian translation produced by the model ``Helsinki-NLP/opus-mt-en-it`` from |:hugging_face:| Transformers  using the ``IntegratedGradients`` method with 300 integral approximation steps, and returning the attribution convergence delta and token-level prediction probabilties.


.. code-block:: python

    import inseq

    model = inseq.load_model("Helsinki-NLP/opus-mt-en-fr", "integrated_gradients")
    out = model.attribute(
        "The developer argued with the designer because she did not like the design.",
        n_steps=300,
        return_convergence_delta=True,
        step_scores=["probability"],
    )
    out.show()

.. raw:: html

    <div class="html-example">
        <iframe frameborder="0" scale="0.75" src="_static/winomt_example.htm"></iframe>
    </div>

Inseq is still in early development and is currently maintained by a small team of grad students working on interpretability for NLP/NLG led by `Gabriele Sarti <https://gsarti.com>`__. We are working hard to add more features and models. If you have any suggestions or feedback, please open an issue on our `GitHub repository <https://github.com/inseq-team/inseq/issues>`__. Happy hacking! |:bug:|
<<<<<<< HEAD
=======

---
>>>>>>> 26d37791

.. toctree::
    :maxdepth: 2
    :caption: Using Inseq 🐛

    examples/quickstart
    examples/pair_comparison
    examples/custom_attribute_target
    examples/attribute_mmt
    examples/locate_gpt2_knowledge
    examples/tuned_lens
    examples/faq

.. toctree::
    :maxdepth: 3
    :caption: API Documentation

    main_classes/main_functions
    main_classes/models
    main_classes/data_classes
    main_classes/feature_attribution
    main_classes/step_functions<|MERGE_RESOLUTION|>--- conflicted
+++ resolved
@@ -47,11 +47,8 @@
     </div>
 
 Inseq is still in early development and is currently maintained by a small team of grad students working on interpretability for NLP/NLG led by `Gabriele Sarti <https://gsarti.com>`__. We are working hard to add more features and models. If you have any suggestions or feedback, please open an issue on our `GitHub repository <https://github.com/inseq-team/inseq/issues>`__. Happy hacking! |:bug:|
-<<<<<<< HEAD
-=======
 
 ---
->>>>>>> 26d37791
 
 .. toctree::
     :maxdepth: 2
