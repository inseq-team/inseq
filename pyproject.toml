--- conflicted
+++ resolved
@@ -53,16 +53,18 @@
 captum = "^0.6.0"
 numpy = "^1.21.6"
 torchtyping = "^0.1.4"
-<<<<<<< HEAD
-=======
 typeguard = "<=2.13.3"
->>>>>>> 26d37791
 torch = ">=1.13.1"
 matplotlib = "~3.5.3"
 tqdm = "^4.64.0"
 poethepoet = "^0.13.1"
-<<<<<<< HEAD
-=======
+
+ipykernel = { extras = ["notebook"], version = "^6.19.2", optional = true }
+ipywidgets = { extras = ["notebook"], version = "^8.0.0rc2", optional = true }
+joblib = { extras = ["sklearn"], version = "^1.2.0", optional = true }
+scikit-learn = { extras = ["sklearn"], version = "^1.1.1", optional = true }
+scipy = { version = "^1.8.1", optional = true}
+datasets = { extras = ["datasets"], version = "^2.3.2", optional = true }
 nvidia-cublas-cu11 = { version = "11.10.3.66", platform = 'linux' }
 nvidia-cuda-cupti-cu11 = { version = "11.7.101", platform = 'linux' }
 nvidia-cuda-nvrtc-cu11 = { version = "11.7.99", platform = 'linux' }
@@ -74,14 +76,6 @@
 nvidia-cusparse-cu11 = { version = "11.7.4.91", platform = 'linux' }
 nvidia-nccl-cu11 = { version = "2.14.3", platform = 'linux' }
 nvidia-nvtx-cu11 = { version = "11.7.91", platform = 'linux' }
->>>>>>> 26d37791
-
-ipykernel = { version = "^6.19.2", optional = true }
-ipywidgets = { version = "^8.0.0rc2", optional = true }
-joblib = { version = "^1.2.0", optional = true }
-scikit-learn = { version = "^1.1.1", optional = true }
-scipy = { version = "^1.8.1", optional = true}
-datasets = { version = ">=2.3.2", optional = true }
 
 [tool.poetry.group.docs]
 optional = true
