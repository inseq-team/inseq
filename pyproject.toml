# Poetry pyproject.toml: https://python-poetry.org/docs/pyproject/
[build-system]
requires = ["poetry_core>=1.0.0"]
build-backend = "poetry.core.masonry.api"

[tool.poetry]
name = "inseq"
version = "0.1.0"
description = "Interpretability for Sequence-to-sequence models 🔍"
readme = "README.md"
authors = ["gsarti <gabriele.sarti996@gmail.com>"]
maintainers = ["gsarti <gabriele.sarti996@gmail.com>"]
license = "Apache Software License 2.0"
repository = "https://github.com/gsarti/inseq"
homepage = "https://github.com/gsarti/inseq"

# Keywords description https://python-poetry.org/docs/pyproject/#keywords
keywords = ["seq2seq", "transformers", "natural language processing", "XAI", "explainable ai", "interpretability"]  #! Update me

# Pypi classifiers: https://pypi.org/classifiers/
classifiers = [  #! Update me
  "Development Status :: 3 - Alpha",
  "Environment :: Console",
  "Environment :: GPU :: NVIDIA CUDA",
  "Intended Audience :: Developers",
  "Operating System :: OS Independent",
  "Topic :: Scientific/Engineering :: Artificial Intelligence",
  "Topic :: Scientific/Engineering :: Visualization",
  "License :: OSI Approved :: Apache Software License",
  "Programming Language :: Python :: 3",
  "Programming Language :: Python :: 3.8",
  "Programming Language :: Python :: 3.9",
]

[tool.poetry.scripts]
# Entry points for the package https://python-poetry.org/docs/pyproject/#scripts
"inseq" = "inseq.__main__:app"

[tool.poetry.dependencies]
python = "^3.8"

typer = {extras = ["all"], version = "^0.4.0"}
rich = "^10.13.0"
transformers = "^4.12.3"
sentencepiece = "^0.1.96"
protobuf = "^3.19.1"
torch = "^1.10.0"
captum = "^0.4.1"
seaborn = "^0.11.2"
numpy = "^1.21.0"
torchtyping = "^0.1.4"
ipywidgets = "^7.6.5"

[tool.poetry.dev-dependencies]
bandit = "^1.7.0"
<<<<<<< HEAD
black = {version = "^21.10b0", allow-prereleases = true}
darglint = "^1.8.0"
flake8 = "^4.0.0"
=======
black = {version = "^21.9b0", allow-prereleases = true}
darglint = "^1.8.1"
flake8 = "^4.0.1"
>>>>>>> af793d78
ipykernel = "^6.5.0"
isort = {extras = ["colors"], version = "^5.10.0"}
mypy = "^0.910"
mypy-extensions = "^0.4.3"
pre-commit = "^2.14.0"
pydocstyle = "^6.1.1"
pylint = "^2.11.1"
pytest = "^6.2.4"
pyupgrade = "^2.29.0"
recommonmark = "^0.7.1"
safety = "^1.10.3"
sphinx = "^4.2.0"
sphinxemoji = "^0.2.0"
sphinxext-opengraph = "^0.4.2"
sphinx-copybutton = "^0.4.0"
sphinx-gitstamp = "^0.3.2"
sphinx-markdown-tables = "^0.0.15"
sphinx-rtd-theme = "^1.0.0"

[tool.black]
# https://github.com/psf/black
target-version = ["py38"]
line-length = 88
color = true

exclude = '''
/(
    \.git
    | \.hg
    | \.mypy_cache
    | \.tox
    | \.venv
    | _build
    | buck-out
    | build
    | dist
    | env
    | venv
)/
'''

[tool.isort]
# https://github.com/timothycrosley/isort/
py_version = 38
line_length = 88

known_typing = ["typing", "types", "typing_extensions", "mypy", "mypy_extensions"]
sections = ["FUTURE", "TYPING", "STDLIB", "THIRDPARTY", "FIRSTPARTY", "LOCALFOLDER"]
include_trailing_comma = true
profile = "black"
multi_line_output = 3
indent = 4
color_output = true

[tool.mypy]
# https://mypy.readthedocs.io/en/latest/config_file.html#using-a-pyproject-toml-file
python_version = 3.8
pretty = true
show_traceback = true
color_output = true

allow_redefinition = false
check_untyped_defs = true
disallow_any_generics = true
disallow_incomplete_defs = true
ignore_missing_imports = true
implicit_reexport = false
no_implicit_optional = true
show_column_numbers = true
show_error_codes = true
show_error_context = true
strict_equality = true
strict_optional = true
warn_no_return = true
warn_redundant_casts = true
warn_return_any = true
warn_unreachable = true
warn_unused_configs = true
warn_unused_ignores = true


[tool.pytest.ini_options]
# https://docs.pytest.org/en/6.2.x/customize.html#pyproject-toml
# Directories that are not visited by pytest collector:
testpaths = "tests"
python_files = "test_*.py"
norecursedirs =["hooks", "*.egg", ".eggs", "dist", "build", "docs", ".tox", ".git", "__pycache__"]
doctest_optionflags = ["NUMBER", "NORMALIZE_WHITESPACE", "IGNORE_EXCEPTION_DETAIL"]

markers = [
  "slow"
]

# Extra options:
addopts = [
  "--strict-markers",
  "--tb=short",
  "--doctest-modules",
  "--doctest-continue-on-failure",
  "--disable-pytest-warnings",
  "--color=yes"
]<|MERGE_RESOLUTION|>--- conflicted
+++ resolved
@@ -53,15 +53,9 @@
 
 [tool.poetry.dev-dependencies]
 bandit = "^1.7.0"
-<<<<<<< HEAD
 black = {version = "^21.10b0", allow-prereleases = true}
-darglint = "^1.8.0"
-flake8 = "^4.0.0"
-=======
-black = {version = "^21.9b0", allow-prereleases = true}
 darglint = "^1.8.1"
 flake8 = "^4.0.1"
->>>>>>> af793d78
 ipykernel = "^6.5.0"
 isort = {extras = ["colors"], version = "^5.10.0"}
 mypy = "^0.910"
