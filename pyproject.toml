# Poetry pyproject.toml: https://python-poetry.org/docs/pyproject/
[build-system]
requires = ["poetry_core>=1.2.0"]
build-backend = "poetry.core.masonry.api"

[tool.poetry]
name = "inseq"
version = "0.3.2"
description = "Interpretability for Sequence Generation Models 🔍"
readme = "README.md"
authors = ["The Inseq Team"]
maintainers = ["gsarti <gabriele.sarti996@gmail.com>"]
license = "Apache Software License 2.0"
repository = "https://github.com/inseq-team/inseq"
homepage = "https://github.com/inseq-team/inseq"

# Keywords description https://python-poetry.org/docs/pyproject/#keywords
keywords = ["seq2seq", "transformers", "natural language processing", "XAI", "explainable ai", "interpretability"]

# Pypi classifiers: https://pypi.org/classifiers/
classifiers = [  #! Update me
  "Development Status :: 3 - Alpha",
  "Environment :: Console",
  "Environment :: GPU",
  "Environment :: GPU :: NVIDIA CUDA",
  "Environment :: GPU :: NVIDIA CUDA :: 11.3",
  "Framework :: Jupyter",
  "Framework :: Sphinx",
  "Intended Audience :: Science/Research",
  "Operating System :: OS Independent",
  "Topic :: Scientific/Engineering :: Artificial Intelligence",
  "Topic :: Scientific/Engineering :: Visualization",
  "License :: OSI Approved :: Apache Software License",
  "Programming Language :: Python",
  "Programming Language :: Python :: 3",
  "Programming Language :: Python :: 3.8",
  "Programming Language :: Python :: 3.9",
  "Programming Language :: Python :: 3.10",
  "Programming Language :: Python :: 3.11"

]

[tool.poetry.scripts]
# Entry points for the package https://python-poetry.org/docs/pyproject/#scripts
"inseq" = "inseq.commands.cli:main"

[tool.poetry.dependencies]
python = ">=3.8.1,<3.12"

rich = "^10.13.0"
transformers =  { version = "^4.22.0", extras = ["sentencepiece", "tokenizers", "torch"] }
protobuf = "^3.20.1"
captum = "^0.6.0"
numpy = "^1.21.6"
torchtyping = "^0.1.4"
torch = "^1.13.1"
scipy = "^1.8.1"
matplotlib = "^3.5.2"
tqdm = "^4.64.0"
poethepoet = "^0.13.1"

ipykernel = { extras = ["notebook"], version = "^6.19.2", optional = true }
ipywidgets = { extras = ["notebook"], version = "^8.0.0rc2", optional = true }
joblib = { extras = ["sklearn"], version = "^1.2.0", optional = true }
scikit-learn = { extras = ["sklearn"], version = "^1.1.1", optional = true }
datasets = { extras = ["datasets"], version = "^2.3.2", optional = true }

[tool.poetry.group.docs]
optional = true

[tool.poetry.group.docs.dependencies]
recommonmark = "^0.7.1"
sphinx = "^5.3.0"
sphinxemoji = "^0.2.0"
sphinxext-opengraph = "^0.4.2"
sphinx-copybutton = "^0.4.0"
sphinx-gitstamp = "^0.3.2"
sphinx-markdown-tables = "^0.0.17"
sphinx-rtd-theme = "^1.0.0"

[tool.poetry.group.lint]
optional = true

[tool.poetry.group.lint.dependencies]
<<<<<<< HEAD
=======
gitpython = "^3.1.30"
bandit = "^1.7.4"
>>>>>>> a58bad39
safety = "^2.2.0"
black = "^22.6.0"
darglint = "^1.8.1"
pre-commit = "^2.19.0"
pytest = "^7.2.0"
pytest-cov = "^4.0.0"
ruff  = "^0.0.219"

[tool.poetry.extras]
sklearn = ["scikit-learn", "joblib"]
datasets = ["datasets"]
notebook = ["ipykernel", "ipywidgets"]

[tool.poe.tasks]
upgrade-pip = "python -m pip install --upgrade pip"
torch-cpu = "python -m pip install torch==1.13.1+cpu -f https://download.pytorch.org/whl/torch_stable.html"
torch-cuda11 = "python -m pip install torch --extra-index-url https://download.pytorch.org/whl/cu116"

[tool.black]
# https://github.com/psf/black
target-version = ["py38"]
preview = true
line-length = 119
color = true

exclude = '''
/(
    \.git
    | \.hg
    | \.mypy_cache
    | \.tox
    | \.venv
    | _build
    | buck-out
    | build
    | dist
    | env
    | venv
)/
'''


[tool.mypy]
# https://mypy.readthedocs.io/en/latest/config_file.html#using-a-pyproject-toml-file
python_version = 3.8
strict = true


[tool.pytest.ini_options]
# https://docs.pytest.org/en/6.2.x/customize.html#pyproject-toml
# Directories that are not visited by pytest collector:
testpaths = "tests"
python_files = "test_*.py"
norecursedirs =["hooks", "*.egg", ".eggs", "dist", "build", "docs", ".tox", ".git", "__pycache__"]
doctest_optionflags = ["NUMBER", "NORMALIZE_WHITESPACE", "IGNORE_EXCEPTION_DETAIL"]

markers = [
  "slow",
  "require_cuda_gpu"
]

# Extra options:
addopts = [
  "--strict-markers",
  "--tb=short",
  "--doctest-modules",
  "--doctest-continue-on-failure",
  "--disable-pytest-warnings",
  "--color=yes"
]

[tool.coverage.run]
parallel = true
source = [
    "inseq",
]
omit = [
    "*/__main__.py",
]

[tool.coverage.report]
exclude_lines = [
    "pragma: no-cover",
    "pass",
    "raise",
    "except",
    "raise NotImplementedError",
]

[tool.bandit]
targets = ["inseq"]
skips = ["B301"]

[tool.ruff]
target-version = "py38"
exclude = [
    ".git",
    ".vscode",
    ".github",
    "__pycache__",
    "docs/source/conf.py",
    "old",
    "build",
    "htmlcov",
    "dev_examples",
    "dist",
    ".tox",
    "temp",
    "*.egg",
    "venv",
    ".venv",
]
fix = true
ignore = [
    "C901",
    "E731",
    "E741",
    "F821",
    "C901",
]
line-length = 119
select = [
    "E", # pycodestyle errors
    "F", # pyflakes
    "W", # pycodestyle warnings
    "C", # flake8-comprehensions
    "B", # flake8-bugbear
    "Q", # flake8-quotes
    "I", # isort
    "UP", # flake8-pyupgrade
    "PLC", # flake8-pylint
    "PLE", # flake8-pylint
    "PLR", # flake8-pylint
    "PLW", # flake8-pylint
]
src = ["inseq", "tests"]


[tool.ruff.per-file-ignores]
"__init__.py" = ["F401"]

[tool.ruff.isort]
known-first-party = ["inseq"]
order-by-type = true

[tool.ruff.pyupgrade]
keep-runtime-typing = true<|MERGE_RESOLUTION|>--- conflicted
+++ resolved
@@ -82,11 +82,8 @@
 optional = true
 
 [tool.poetry.group.lint.dependencies]
-<<<<<<< HEAD
-=======
 gitpython = "^3.1.30"
 bandit = "^1.7.4"
->>>>>>> a58bad39
 safety = "^2.2.0"
 black = "^22.6.0"
 darglint = "^1.8.1"
