--- conflicted
+++ resolved
@@ -1,9 +1,5 @@
 default_language_version:
-<<<<<<< HEAD
-  python: python3.9
-=======
   python: python3
->>>>>>> 9e88a9eb
 
 default_stages: [commit, push]
 
